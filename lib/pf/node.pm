--- conflicted
+++ resolved
@@ -680,13 +680,8 @@
     my $profile = pf::Connection::ProfileFactory->instantiate($mac);
     my $scan = $profile->findScan($mac);
     if (defined($scan)) {
-<<<<<<< HEAD
-        # triggering a violation used to communicate the scan to the user
+        # triggering a security_event used to communicate the scan to the user
         if ( isenabled($scan->{'_registration'})) {
-=======
-        # triggering a security_event used to communicate the scan to the user
-        if ( isenabled($scan->{'registration'})) {
->>>>>>> 983d60e9
             $logger->debug("Triggering on registration scan");
             pf::security_event::security_event_add( $mac, $SCAN_SECURITY_EVENT_ID );
         }
