package pf::util;

=head1 NAME

pf::util - module for generic functions and utilities used by all the 
modules.

=cut

=head1 DESCRIPTION

pf::util contains many functions and utilities used by the other different
modules. 

=cut

use strict;
use warnings;

use English qw( -no_match_vars );
use File::Basename;
use FileHandle;
use Log::Log4perl;
use Net::MAC::Vendor;
use Net::SMTP;
use POSIX();

our ( %local_mac );

BEGIN {
    use Exporter ();
    our ( @ISA, @EXPORT );
    @ISA = qw(Exporter);
    @EXPORT = qw(
        valid_date valid_ip reverse_ip clean_ip 
<<<<<<< HEAD
        clean_mac valid_mac mac2nb macoui2nb whitelisted_mac trappable_mac format_mac_for_acct
        ip2interface ip2device ip2int int2ip 
=======
        clean_mac valid_mac mac2nb macoui2nb whitelisted_mac trappable_mac format_mac_for_acct format_mac_as_cisco
        trappable_ip reggable_ip
        inrange_ip ip2gateway ip2interface ip2device isinternal pfmailer 
>>>>>>> b2a56f90
        isenabled isdisabled isempty
        getlocalmac
        get_all_internal_ips get_internal_nets get_routed_isolation_nets get_routed_registration_nets get_inline_nets
        get_internal_devs get_internal_devs_phy get_external_devs get_internal_macs
        get_internal_info createpid readpid deletepid
        parse_template mysql_date oui_to_vendor mac2oid oid2mac 
        str_to_connection_type connection_type_to_str
        get_total_system_memory
        parse_mac_from_trap
        get_vlan_from_int
        get_translatable_time
        pretty_bandwidth
        unpretty_bandwidth
        pf_run pfmailer 
        generate_id
    );
}

use pf::config;

=head1 SUBROUTINES

TODO: This list is incomplete.

=over

=cut
sub valid_date {
    my ($date) = @_;
    my $logger = Log::Log4perl::get_logger('pf::util');

    # kludgy but short
    if ( $date
        !~ /^\d{4}\-((0[1-9])|(1[0-2]))\-((0[1-9])|([12][0-9])|(3[0-1]))\s+(([01][0-9])|(2[0-3]))(:[0-5][0-9]){2}$/
        )
    {
        $logger->error("invalid date $date");
        return (0);
    } else {
        return (1);
    }
}

sub valid_ip {
    my ($ip) = @_;
    my $logger = Log::Log4perl::get_logger('pf::util');
    if ( !$ip || $ip !~ /^(?:\d{1,3}\.){3}\d{1,3}$/ || $ip =~ /^0\.0\.0\.0$/ )
    {
        my $caller = ( caller(1) )[3] || basename($0);
        $caller =~ s/^(pf::\w+|main):://;
        $logger->error("invalid IP: $ip from $caller");
        return (0);
    } else {
        return (1);
    }
}

=item reverse_ip

Returns the IP in reverse notation. ex: 1.2.3.4 will return 4.3.2.1

Used for DNS configuration templates.

=cut
sub reverse_ip {
    my ($ip) = @_;

    if ( $ip =~ /^(\d{1,3})\.(\d{1,3})\.(\d{1,3})\.(\d{1,3})$/ ) {
        return "$4.$3.$2.$1";
    } else {
        return;
    }
}

=item clean_ip

Properly format an IPv4 address. Has the nice side-effect of untainting it also.

=cut
sub clean_ip {
    my ($ip) = @_;
    my $logger = Log::Log4perl::get_logger('pf::util');
    if ($ip =~ /^((?:\d{1,3}\.){3}\d{1,3})$/) {
        return $1;
    }
    return;
}


=item clean_mac 

Clean a MAC address accepting xxxxxxxxxxxx, xx-xx-xx-xx-xx-xx, xx:xx:xx:xx:xx:xx, xxxx-xxxx-xxxx and xxxx.xxxx.xxxx.

Returns an untainted string with MAC in format: xx:xx:xx:xx:xx:xx

=cut
sub clean_mac {
    my ($mac) = @_;
    return (0) if ( !$mac );

    # trim garbage
    $mac =~ s/[\s\-\.:]//g;
    # lowercase
    $mac = lc($mac);
    # inject :
    $mac =~ s/([a-f0-9]{2})(?!$)/$1:/g if ( $mac =~ /^[a-f0-9]{12}$/i );
    # Untaint MAC (see perldoc perlsec if you don't know what Taint mode is)
    if ($mac =~ /^([0-9a-zA-Z]{2}:[0-9a-zA-Z]{2}:[0-9a-zA-Z]{2}:[0-9a-zA-Z]{2}:[0-9a-zA-Z]{2}:[0-9a-zA-Z]{2})$/) {   
        return $1;
    }

    return;
}

=item format_mac_for_acct

Put the mac address in the accounting format, accepting xx:xx:xx:xx:xx:xx

Returning format XXXXXXXXXXXX

=cut
sub format_mac_for_acct {
    my ($mac) = @_;
    return (0) if ( !$mac );
    # trim garbage
    $mac =~ s/[\s\-\.:]//g;
    # uppercase
    $mac = uc($mac);
    return ($mac);
}

=item format_mac_as_cisco

Put the mac address in the cisco format, accepting xx:xx:xx:xx:xx:xx

Returning format aabb.ccdd.eeff

=cut
sub format_mac_as_cisco {
    my ($mac) = @_;

    if (defined($mac) && 
        $mac =~ /^([0-9a-f]{2}):([0-9a-f]{2}):([0-9a-f]{2}):([0-9a-f]{2}):([0-9a-f]{2}):([0-9a-f]{2})$/
        ) {
            return "$1$2.$3$4.$5$6";
    }

    # couldn't process, return undef
    return;
}

=item valid_mac 

Validates MAC addresses. Returns 1 or 0 (true or false)

Accepting xx-xx-xx-xx-xx-xx, xx:xx:xx:xx:xx:xx, xxxx-xxxx-xxxx and xxxx.xxxx.xxxx

=cut
sub valid_mac {
    my ($mac) = @_;
    my $logger = Log::Log4perl::get_logger('pf::util');
    if (! ($mac =~ /^[0-9a-f:\.-]+$/i)) {
        $logger->error("invalid MAC: $mac");
        return (0);
    }
    $mac = clean_mac($mac);
    if (   $mac =~ /^ff:ff:ff:ff:ff:ff$/
        || $mac =~ /^00:00:00:00:00:00$/
        || $mac !~ /^([0-9a-f]{2}(:|$)){6}$/i )
    {
        $logger->error("invalid MAC: $mac");
        return (0);
    } else {
        return (1);
    }
}

=item * macoui2nb

Extract the OUI (Organizational Unique Identifier) from a MAC address then
converts it into a decimal value. To be used to generate vendormac violations.

in: MAC address (of xx:xx:xx:xx:xx format)

Returns a number.

=cut
sub macoui2nb {
    my ($mac) = @_;

    my $oui = substr($mac, 0, 8);
    $oui =~ s/://g;
    return hex($oui);
}

=item * mac2nb

Converts a MAC address into a decimal value. To be used to generate mac violations.

in: MAC address (of xx:xx:xx:xx:xx format)

Returns a number.

=cut
sub mac2nb {
    my ($mac) = @_;
    my $nb;

    $mac =~ s/://g;
    # disabling warnings in this scope because a MAC address (48bit) is larger than an int on 32bit systems
    # and perl warns about it but gives the right value.
    {
        no warnings;
        $nb = hex($mac);
    }

    return $nb;
}

sub whitelisted_mac {
    my ($mac) = @_;
    my $logger = Log::Log4perl::get_logger('pf::util');
    return (0) if ( !valid_mac($mac) );
    $mac = clean_mac($mac);
    foreach
        my $whitelist ( split( /\s*,\s*/, $Config{'trapping'}{'whitelist'} ) )
    {
        if ( $mac eq clean_mac($whitelist) ) {
            $logger->info("$mac is whitelisted, skipping");
            return (1);
        }
    }
    return (0);
}

sub trappable_mac {
    my ($mac) = @_;
    my $logger = Log::Log4perl::get_logger('pf::util');
    return (0) if ( !$mac );
    $mac = clean_mac($mac);

    if (  !valid_mac($mac)
        || grep( { $_ eq $mac } get_internal_macs() )
        || $mac eq $blackholemac )
    {
        $logger->info("$mac is not trappable, skipping");
        return (0);
    } else {
        return (1);
    }
}

sub ip2interface {
    my ($ip) = @_;
    return (0) if ( !valid_ip($ip) );
    foreach my $interface (@internal_nets) {
        if ( $interface->match($ip) ) {
            return ( $interface->tag("ip") );
        }
    }
    return (0);
}

sub ip2device {
    my ($ip) = @_;
    return (0) if ( !valid_ip($ip) );
    foreach my $interface (@internal_nets) {
        if ( $interface->match($ip) ) {
            return ( $interface->tag("int") );
        }
    }
    return (0);
}

=item * oid2mac - convert a MAC in oid format to a MAC in usual format 

in: 6 dot-separated digits (ex: 0.18.240.19.50.186)

out: comma-separated MAC address (ex: 00:12:f0:13:32:ba)

=cut
sub oid2mac {
    my ($oid) = @_;
    my $logger = Log::Log4perl::get_logger('pf::util');
    if ($oid =~ /^(\d{1,3})\.(\d{1,3})\.(\d{1,3})\.(\d{1,3})\.(\d{1,3})\.(\d{1,3})$/) {
        return lc(sprintf( "%02X:%02X:%02X:%02X:%02X:%02X", $1, $2, $3, $4, $5, $6));
    } else { 
        $logger->warn("$oid is not a MAC in oid format");
        return;
    }
}

=item * mac2oid - convert a MAC in usual pf format into a MAC in oid format

in: comma-separated MAC address (ex: 00:12:f0:13:32:ba). Use clean_mac() if you need.

out: 6 dot-separated digits (ex: 0.18.240.19.50.186)

=cut
sub mac2oid {
    my ($mac) = @_;
    my $logger = Log::Log4perl::get_logger('pf::util');
    if ($mac =~ /^([0-9a-f]{2}):([0-9a-f]{2}):([0-9a-f]{2}):([0-9a-f]{2}):([0-9a-f]{2}):([0-9a-f]{2})$/i) {
        return hex($1).".".hex($2).".".hex($3).".".hex($4).".".hex($5).".".hex($6);
    } else {
        $logger->warn("$mac is not a valid MAC");
        return;
    }
}

sub pfmailer {
    my (%data)     = @_;
    my $logger     = Log::Log4perl::get_logger('pf::util');
    my $smtpserver = $Config{'alerting'}{'smtpserver'};
    my @to = split( /\s*,\s*/, $Config{'alerting'}{'emailaddr'} );
    my $from = $Config{'alerting'}{'fromaddr'} || 'root@' . $fqdn;
    my $subject
        = $Config{'alerting'}{'subjectprefix'} . " " . $data{'subject'};
    my $date = POSIX::strftime( "%m/%d/%y %H:%M:%S", localtime );
    my $smtp = Net::SMTP->new( $smtpserver, Hello => $fqdn );

    if ( defined $smtp ) {
        $smtp->mail($from);
        $smtp->to(@to);
        $smtp->data();
        $smtp->datasend("From: $from\n");
        $smtp->datasend( "To: " . join( ",", @to ) . "\n" );
        $smtp->datasend("Subject: $subject ($date)\n");
        $smtp->datasend("\n");
        $smtp->datasend( $data{'message'} );
        $smtp->dataend();
        $smtp->quit;
        $logger->info(
            "email regarding '$subject' sent to " . join( ",", @to ) );
    } else {
        $logger->error("can not connect to SMTP server $smtpserver!");
    }
    return 1;
}

=item * isenabled

Is the given configuration parameter considered enabled? y, yes, true, enable
and enabled are all positive values for PacketFence.

=cut
sub isenabled {
    my ($enabled) = @_;
    if ( $enabled =~ /^\s*(y|yes|true|enable|enabled)\s*$/i ) {
        return (1);
    } else {
        return (0);
    }
}

=item * isdisabled

Is the given configuration parameter considered disabled? n, no, false, 
disable and disabled are all negative values for PacketFence.

=cut
sub isdisabled {
    my ($disabled) = @_;
    if ( $disabled =~ /^\s*(n|no|false|disable|disabled)\s*$/i ) {
        return (1);
    } else {
        return (0);
    }
}

=item * isempty

Is the given configuration parameter considered empty? Whitespace is 
considered empty.

=cut
sub isempty {
    my ($parameter) = @_;

    return $TRUE if ( $parameter =~ /^\s*$/ );
    # otherwise
    return $FALSE;
}

# TODO port to IO::Interface::Simple?
sub getlocalmac {
    my ($dev) = @_;
    return (-1) if ( !$dev );
    return ( $local_mac{$dev} ) if ( defined $local_mac{$dev} );
    foreach (`LC_ALL=C /sbin/ifconfig -a`) {
        if (/^$dev.+HWaddr\s+(\w\w:\w\w:\w\w:\w\w:\w\w:\w\w)/i) {
            # cache the value
            $local_mac{$dev} = clean_mac($1);
            return $local_mac{$dev};
        }
    }
    return (0);
}

sub ip2int {
    return ( unpack( "N", pack( "C4", split( /\./, shift ) ) ) );
}

sub int2ip {
    return ( join( ".", unpack( "C4", pack( "N", shift ) ) ) );
}

sub get_all_internal_ips {
    my @ips;
    foreach my $interface (@internal_nets) {
        my @tmpips = $interface->enumerate();
        pop @tmpips;
        push @ips, @tmpips;
    }
    return (@ips);
}

sub get_internal_nets {
    my @nets;
    foreach my $interface (@internal_nets) {
        push @nets, $interface->desc();
    }
    return (@nets);
}

sub get_routed_isolation_nets {
    my @nets;
    foreach my $interface (@routed_isolation_nets) {
        push @nets, $interface->desc();
    }
    return (@nets);
}

sub get_routed_registration_nets {
    my @nets;
    foreach my $interface (@routed_registration_nets) {
        push @nets, $interface->desc();
    }
    return (@nets);
}

sub get_inline_nets {
    my @nets;
    foreach my $interface (@inline_nets) {
        push @nets, $interface->desc();
    }
    return (@nets);
}

sub get_internal_devs {
    my @devs;
    foreach my $internal (@internal_nets) {
        push @devs, $internal->tag("int");
    }
    return (@devs);
}

sub get_internal_devs_phy {
    my @devs;
    foreach my $internal (@internal_nets) {
        my $dev = $internal->tag("int");
        push( @devs, $dev ) if ( $dev !~ /:\d+$/ );
    }
    return (@devs);
}

sub get_external_devs {
    my @devs;
    foreach my $interface (@external_nets) {
        push @devs, $interface->tag("int");
    }
    return (@devs);
}

sub get_internal_macs {
    my @macs;
    my %seen;
    foreach my $internal (@internal_nets) {
        my $mac = getlocalmac( $internal->tag("int") );
        push @macs, $mac if ( $mac && !defined( $seen{$mac} ) );
        $seen{$mac} = 1;
    }
    return (@macs);
}

sub get_internal_info {
    my ($device) = @_;
    foreach my $interface (@internal_nets) {
        return ($interface) if ( $interface->tag("int") eq $device );
    }
    return;
}

sub createpid {
    my ($pname) = @_;
    my $logger = Log::Log4perl::get_logger('pf::util');
    $pname = basename($0) if ( !$pname );
    my $pid     = $$;
    my $pidfile = $var_dir . "/run/$pname.pid";
    $logger->info("$pname starting and writing $pid to $pidfile");
    my $outfile = new FileHandle ">$pidfile";
    if ( defined($outfile) ) {
        print $outfile $pid;
        $outfile->close;
        return ($pid);
    } else {
        $logger->error("$pname: unable to open $pidfile for writing: $!");
        return (-1);
    }
}

sub readpid {
    my ($pname) = @_;
    my $logger = Log::Log4perl::get_logger('pf::util');
    $pname = basename($0) if ( !$pname );
    my $pidfile = $var_dir . "/run/$pname.pid";
    my $file    = new FileHandle "$pidfile";
    if ( defined($file) ) {
        my $pid = $file->getline();
        chomp($pid);
        $file->close;
        return ($pid);
    } else {
        $logger->error("$pname: unable to open $pidfile for reading: $!");
        return (-1);
    }
}

sub deletepid {
    my ($pname) = @_;
    $pname = basename($0) if ( !$pname );
    my $pidfile = $var_dir . "/run/$pname.pid";
    unlink($pidfile) || return (-1);
    return (1);
}

sub parse_template {
    my ( $tags, $template, $destination, $comment_char ) = @_;
    my $logger = Log::Log4perl::get_logger('pf::util');
    my (@parsed);
    my $template_fh;
    open( $template_fh, '<', $template ) || $logger->logcroak("Unable to open template $template: $!");
    while (<$template_fh>) {
        study $_;
        foreach my $tag ( keys %{$tags} ) {
            $_ =~ s/%%$tag%%/$tags->{$tag}/ig;
        }
        push @parsed, $_;
    }

    # add generated file header (inserting in front of array)
    $comment_char = "#" if (!defined($comment_char));
    unshift @parsed, 
        "$comment_char This file is generated from a template at $template\n"
        ."$comment_char Any changes made to this file will be lost on restart\n\n";

    if ($destination) {
        my $destination_fh;
        open( $destination_fh, ">", $destination )
            || $logger->logcroak( "Unable to open template destination $destination: $!");

        foreach my $line (@parsed) {
            print {$destination_fh} $line;
        }

    } else {
        return (@parsed);
    }
    return 1;
}

sub mysql_date {
    return ( POSIX::strftime( "%Y-%m-%d %H:%M:%S", localtime ) );
}

sub oui_to_vendor {
    my ($mac) = @_;
    my $logger = Log::Log4perl::get_logger('pf::util');
    if ( scalar( keys( %${Net::MAC::Vendor::Cached} ) ) == 0 ) {
        $logger->debug("loading Net::MAC::Vendor cache from $oui_file");
        Net::MAC::Vendor::load_cache("file://$oui_file");
    }
    my $oui_info = Net::MAC::Vendor::lookup($mac);
    return $$oui_info[0] || '';
}

=item connection_type_to_str

In the database we store the connection type as a string but we use a constant binary value internally. 
This converts from the constant binary value to the string.

return connection_type string (as defined in pf::config) or an empty string if connection type not found

=cut 
sub connection_type_to_str {
    my ($conn_type) = @_;
    my $logger = Log::Log4perl::get_logger('pf::util');

    # convert connection_type constant into a string for database
    if (defined($conn_type) && $conn_type ne '' && defined($connection_type_to_str{$conn_type})) {

        return $connection_type_to_str{$conn_type};
    } else {
        my ($package, undef, undef, $routine) = caller(1);
        $logger->warn("unable to convert connection_type to string. called from $package $routine");
        return '';
    }
}

=item str_to_connection_type

In the database we store the connection type as a string but we use a constant binary value internally. 
This parses the string from the database into the the constant binary value.

return connection_type constant (as defined in pf::config) or undef if connection type not found

=cut
sub str_to_connection_type {
    my ($conn_type_str) = @_;
    my $logger = Log::Log4perl::get_logger('pf::util');

    # convert database string into connection_type constant
    if (defined($conn_type_str) && $conn_type_str ne '' && defined($connection_type{$conn_type_str})) {

        return $connection_type{$conn_type_str};
    } elsif (defined($conn_type_str) && $conn_type_str eq '') {

        $logger->debug("got an empty connection_type, this happens if we discovered the node but it never connected");
        return $UNKNOWN;

    } else {
        my ($package, undef, undef, $routine) = caller(1);
        $logger->warn("unable to parse string into a connection_type constant. called from $package $routine");
        return;
    }
}

=item get_total_system_memory

Returns the total amount of memory in kilobytes. Undef if something went wrong or it can't determined.

=cut
sub get_total_system_memory {
    my $logger = Log::Log4perl::get_logger('pf::util');


    my $result = open(my $meminfo_fh , '<', '/proc/meminfo');
    if (!defined($result)) {
        $logger->warn("Unable to open /proc/meminfo: $!");
        return;
    }

    my $total_mem; # in kilobytes
    while (<$meminfo_fh>) {

        if (m/^MemTotal:\s+(\d+) kB/) {
            $total_mem = $1;
            last;
        }
    }

    return $total_mem;
}

=item parse_mac_from_trap 

snmptrapd sometimes converts an Hex-STRING into STRING if all of the values are valid "printable" ascii.

This method handles both technique and return the MAC address in a format PacketFence expects.

Must be combined with new regular expression that handles both formats: $SNMP::MAC_ADDRESS_FORMAT

=cut
sub parse_mac_from_trap {
    my ($to_parse) = @_;

    my $mac;
    if ($to_parse =~ /Hex-STRING:\ ([0-9A-Z]{2}\ [0-9A-Z]{2}\ [0-9A-Z]{2}\ [0-9A-Z]{2}\ [0-9A-Z]{2}\ [0-9A-Z]{2})/) {
        $mac = lc($1);
        $mac =~ s/ /:/g;

    } elsif ($to_parse =~ /STRING:\ "(.+)"/s) {
        $mac = $1;
        $mac =~ s/\\"/"/g; # replaces \" with "
        $mac =~ s/\\\\/\\/g; # replaces \\ with \
        $mac = unpack("H*", $mac);
        $mac =~ s/([a-f0-9]{2})(?!$)/$1:/g; # builds groups of two separ ated by :
    }

    return $mac;
}

=item get_translatable_time

Returns a triplet with singular and plural english string representation plus integer of a time string 
as defined in pf.conf.

ex: 7d will return ("day", "days", 7)

Returns undef on failure

=cut
sub get_translatable_time {
   my ($time) = @_;

   # grab time unit
   my ( $value, $unit ) = $time =~ /^(\d+)($TIME_MODIFIER_RE)$/i;

   if ($unit eq "s") { return ("second", "seconds", $value);
   } elsif ($unit eq "m") { return ("minute", "minutes", $value);
   } elsif ($unit eq "h") { return ("hour", "hours", $value); 
   } elsif ($unit eq "D") { return ("day", "days", $value);
   } elsif ($unit eq "W") { return ("week", "weeks", $value);
   } elsif ($unit eq "M") { return ("month", "months", $value);
   } elsif ($unit eq "Y") { return ("year", "years", $value);
   }
   return;
}

=item get_vlan_from_int

Returns the VLAN id for a given interface

=cut
sub get_vlan_from_int {
    my ($eth) = @_;
    my $logger = Log::Log4perl::get_logger('pf::util');

    my $result = open(my $vlaninfo_fh , '<', "/proc/net/vlan/$eth");
    if (!defined($result)) {
        $logger->warn("Unable to open VLAN proc description for $eth: $!");
        return;
    }

    while (<$vlaninfo_fh>) {

        if (m/^$eth\s+VID:\s+(\d+)\s+/) {
            return $1;
        }
    }

    return;
}

=item pretty_bandwidth

Returns the proper bandwidth calculation along with the unit

=cut

sub pretty_bandwidth {
    my ($bytes) = @_;
    my @units = ("Bytes", "KB", "MB", "GB", "TB", "PB");
    my $x;

    for ($x=0; $bytes>=800 && $x<scalar(@units); $x++ ) {
        $bytes /= 1024;
    }
    my $rounded = sprintf("%.2f",$bytes);
    return "$rounded $units[$x]"
}

=item unpretty_bandwidth

Returns the bandwidth in bytes depending of the incombing unit

=cut

sub unpretty_bandwidth {
    my ($bw,$unit) = @_;
    
    # Check what units we have, and multiple by 1024 exponent something
    if ($unit eq 'PB') {
        return $bw * 1024**5;
    } elsif ($unit eq 'TB') {
        return $bw * 1024**4;
    } elsif ($unit eq 'GB') {
        return $bw * 1024**3;
    } elsif ($unit eq 'MB') {
        return $bw * 1024**2;
    } elsif ($unit eq 'KB') {
        return $bw * 1024;
    }
    
    # Not matching, We assume we have bytes then
    return $bw;
}

=item pf_run

Execute a system command but check the return status and log anything not normal.

Returns output in list or string based on context (like backticks does ``) 
but returns undef on a failure. Non-zero exit codes are considered failures.

Does not enforce any security. Callers should take care of string sanitization.

=cut
sub pf_run {
    my ($command) = @_;
    my $logger = Log::Log4perl::get_logger('pf::util');

    local $OS_ERROR;
    # Using perl trickery to figure out what the caller expects so I can return him just that
    # this is to perfectly emulate the backtick operator behavior
    if (not defined wantarray) {
        # void context
        `$command`;
        return if ($CHILD_ERROR == 0);

    } elsif (wantarray) { 
        # list context
        my @result = `$command`;
        return @result if ($CHILD_ERROR == 0);

    } else {
        # scalar context
        my $result = `$command`;
        return $result if ($CHILD_ERROR == 0);
    }
    # copying as soon as possible
    my $exception = $OS_ERROR;

    # slightly modified version of "perldoc -f system" error handling strategy
    my $caller = ( caller(1) )[3] || basename($0);
    $caller =~ s/^(pf::\w+|main):://;

    if ($CHILD_ERROR == -1) {
        $logger->warn("Problem trying to run command: $command called from $caller. OS Error: $exception");

    } elsif ($CHILD_ERROR & 127) {
        my $signal = ($CHILD_ERROR & 127);
        my $with_core = ($CHILD_ERROR & 128) ? 'with' : 'without';
        $logger->warn(
            "Problem trying to run command: $command called from $caller. " 
            . "Child died with signal $signal $with_core coredump."
        );
    } else {
        my $exit_status = $CHILD_ERROR >> 8;
        $logger->warn(
            "Problem trying to run command: $command called from $caller. " 
            . "Child exited with non-zero value $exit_status"
        );
    }
    return;
}

=item generate_id

This will generate and return a new id.
The id will be as follow: epochtime + 2 random numbers + last four characters of the mac address
The epoch will be used in database entries so we use the same to make sure it is the same.

=cut
sub generate_id {
    my ( $epoch, $mac ) = @_;
    my $logger = Log::Log4perl::get_logger(__PACKAGE__);

    $logger->debug("Generating a new ID with epoch $epoch and mac $mac");

    # Generate 2 random numbers
    # the number 100 is to permit a 2 digits random number
    my $random = int(rand(100));

    # Get the four last characters of the mac address
    $mac =~ s/\://g;
    $mac = substr($mac, -4);

    my $id = $epoch . $random . $mac;

    $logger->info("New ID generated: $id");

    return $id;
}


=back

=head1 AUTHOR

David LaPorte <david@davidlaporte.org>

Kevin Amorin <kev@amorin.org>

Olivier Bilodeau <obilodeau@inverse.ca>

Derek Wuelfrath <dwuelfrath@inverse.ca>

=head1 COPYRIGHT

Copyright (C) 2005 David LaPorte

Copyright (C) 2005 Kevin Amorin

Copyright (C) 2009, 2010, 2011, 2012 Inverse inc.

=head1 LICENSE

This program is free software; you can redistribute it and/or
modify it under the terms of the GNU General Public License
as published by the Free Software Foundation; either version 2
of the License, or (at your option) any later version.

This program is distributed in the hope that it will be useful,
but WITHOUT ANY WARRANTY; without even the implied warranty of
MERCHANTABILITY or FITNESS FOR A PARTICULAR PURPOSE.  See the
GNU General Public License for more details.

You should have received a copy of the GNU General Public License
along with this program; if not, write to the Free Software
Foundation, Inc., 51 Franklin Street, Fifth Floor, Boston, MA  02110-1301,
USA.

=cut

1;

# vim: set shiftwidth=4:
# vim: set expandtab:
# vim: set backspace=indent,eol,start:<|MERGE_RESOLUTION|>--- conflicted
+++ resolved
@@ -33,14 +33,8 @@
     @ISA = qw(Exporter);
     @EXPORT = qw(
         valid_date valid_ip reverse_ip clean_ip 
-<<<<<<< HEAD
-        clean_mac valid_mac mac2nb macoui2nb whitelisted_mac trappable_mac format_mac_for_acct
+        clean_mac valid_mac mac2nb macoui2nb whitelisted_mac trappable_mac format_mac_for_acct format_mac_as_cisco
         ip2interface ip2device ip2int int2ip 
-=======
-        clean_mac valid_mac mac2nb macoui2nb whitelisted_mac trappable_mac format_mac_for_acct format_mac_as_cisco
-        trappable_ip reggable_ip
-        inrange_ip ip2gateway ip2interface ip2device isinternal pfmailer 
->>>>>>> b2a56f90
         isenabled isdisabled isempty
         getlocalmac
         get_all_internal_ips get_internal_nets get_routed_isolation_nets get_routed_registration_nets get_inline_nets
