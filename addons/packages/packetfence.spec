--- conflicted
+++ resolved
@@ -983,12 +983,9 @@
 %attr(6755, root, root) /usr/local/pf/bin/pfcmd
 
 %changelog
-<<<<<<< HEAD
-=======
 * Thu Feb 19 2015 Inverse <info@inverse.ca> - 4.6.1-1
 - New release 4.6.1
 
->>>>>>> d3829eed
 * Wed Feb 04 2015 Inverse <info@inverse.ca> - 4.6.0-1
 - New release 4.6.0
 
