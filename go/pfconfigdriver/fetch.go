--- conflicted
+++ resolved
@@ -132,9 +132,6 @@
 	}
 
 	// We check if the field was set to a value as this will overide the value in the tag
-<<<<<<< HEAD
-	userVal := reflect.Value(field).Interface()
-=======
 	// At the same time, we check if the field exists and early exit with the empty string if it doesn't
 	field := reflect.Value(ov.FieldByName(fieldName))
 	if !field.IsValid() {
@@ -142,7 +139,6 @@
 	}
 
 	userVal := field.Interface()
->>>>>>> d5885fe6
 	if userVal != "" {
 		return userVal.(string)
 	}
