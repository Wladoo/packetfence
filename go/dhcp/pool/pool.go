package pool

import (
	"context"
	"errors"
	"github.com/inverse-inc/packetfence/go/log"
	"math/rand"
	"sort"
	"strconv"
	"sync"
	"time"
)

// FreeMac is the Free Mac address constant
const FreeMac = "00:00:00:00:00:00"

// FakeMac is the Fake Mac address constant
const FakeMac = "ff:ff:ff:ff:ff:ff"

// Random ip constant
const Random = 1

// OldestReleased ip constant
const OldestReleased = 2

type DHCPPool struct {
<<<<<<< HEAD
	lock      *sync.Mutex
	free      map[uint64]bool
	mac       map[uint64]string
	capacity  uint64
	released  map[uint64]int64
	algorithm int
}

// NewDHCPPool constructor
func NewDHCPPool(capacity uint64, algorithm int) *DHCPPool {
	d := &DHCPPool{
		lock:      &sync.Mutex{},
		free:      make(map[uint64]bool),
		mac:       make(map[uint64]string),
		capacity:  capacity,
		released:  make(map[uint64]int64),
		algorithm: algorithm,
=======
	lock     *sync.RWMutex
	free     map[uint64]bool
	mac      map[uint64]string
	capacity uint64
	ctx      context.Context
}

func NewDHCPPool(capacity uint64, context context.Context) *DHCPPool {
	log.SetProcessName("pfdhcp")
	ctx := log.LoggerNewContext(context)
	d := &DHCPPool{
		lock:     &sync.RWMutex{},
		free:     make(map[uint64]bool),
		mac:      make(map[uint64]string),
		capacity: capacity,
		ctx:      ctx,
>>>>>>> 3ee02320
	}
	for i := uint64(0); i < d.capacity; i++ {
		d.free[i] = true
		d.released[i] = time.Now().UnixNano()
	}
	return d
}

// Compare what we have in the cache with what we have in the pool
func (dp *DHCPPool) GetIssues(macs []string) ([]string, map[uint64]string) {
	dp.lock.RLock()
	defer dp.lock.RUnlock()
	defer dp.timeTrack(time.Now(), "GetIssues")
	var found bool
	found = false
	var inPoolNotInCache []string
	var duplicateInPool map[uint64]string
	duplicateInPool = make(map[uint64]string)

	var count int
	var saveindex uint64
	for i := uint64(0); i < dp.capacity; i++ {
		if dp.free[i] {
			continue
		}
		for _, mac := range macs {
			if dp.mac[i] == mac {
				found = true
			}
		}
		if !found {
			inPoolNotInCache = append(inPoolNotInCache, dp.mac[i]+", "+strconv.Itoa(int(i)))
		}
	}
	for _, mac := range macs {
		count = 0
		saveindex = 0

		for i := uint64(0); i < dp.capacity; i++ {
			if dp.free[i] {
				continue
			}
			if dp.mac[i] == mac {
				if count == 0 {
					saveindex = i
				}
				if count == 1 {
					duplicateInPool[saveindex] = mac
					duplicateInPool[i] = mac
				} else if count > 1 {
					duplicateInPool[i] = mac
				}
				count++
			}
		}
	}
	return inPoolNotInCache, duplicateInPool
}

// Reserves an IP in the pool, returns an error if the IP has already been reserved
func (dp *DHCPPool) ReserveIPIndex(index uint64, mac string) (error, string) {
	dp.lock.Lock()
	defer dp.lock.Unlock()
	defer dp.timeTrack(time.Now(), "ReserveIPIndex")
	if index >= dp.capacity {
		return errors.New("Trying to reserve an IP that is outside the capacity of this pool"), FreeMac
	}

	if _, free := dp.free[index]; free {
		delete(dp.free, index)
		dp.mac[index] = mac
		return nil, mac
	} else {
		return errors.New("IP is already reserved"), FreeMac
	}
}

// Frees an IP in the pool, returns an error if the IP is already free
func (dp *DHCPPool) FreeIPIndex(index uint64) error {
	dp.lock.Lock()
	defer dp.lock.Unlock()
	defer dp.timeTrack(time.Now(), "FreeIPIndex")
	if !dp.IndexInPool(index) {
		return errors.New("Trying to free an IP that is outside the capacity of this pool")
	}

	if _, free := dp.free[index]; free {
		return errors.New("IP is already free")
	} else {
		dp.free[index] = true
		dp.released[index] = time.Now().UnixNano()
		delete(dp.mac, index)
		return nil
	}
}

// Check if the IP is free at the index
func (dp *DHCPPool) IsFreeIPAtIndex(index uint64) bool {
	dp.lock.RLock()
	defer dp.lock.RUnlock()
	defer dp.timeTrack(time.Now(), "IsFreeIPAtIndex")
	if !dp.IndexInPool(index) {
		return false
	}

	if _, free := dp.free[index]; free {
		return true
	} else {
		return false
	}
}

// Check if the IP is free at the index
func (dp *DHCPPool) GetMACIndex(index uint64) (uint64, string, error) {
	dp.lock.RLock()
	defer dp.lock.RUnlock()
	defer dp.timeTrack(time.Now(), "GetMACIndex")
	if !dp.IndexInPool(index) {
		return index, FreeMac, errors.New("The index is not part of the pool")
	}

	if _, free := dp.free[index]; free {
		return index, FreeMac, nil
	} else {
		return index, dp.mac[index], nil
	}
}

// Returns a random free IP address, an error if the pool is full
func (dp *DHCPPool) GetFreeIPIndex(mac string) (uint64, string, error) {
	dp.lock.Lock()
	defer dp.lock.Unlock()
	defer dp.timeTrack(time.Now(), "GetFreeIPIndex")
	if len(dp.free) == 0 {
		return 0, FreeMac, errors.New("DHCP pool is full")
	}

	var available uint64

	if dp.algorithm == OldestReleased {

		type kv struct {
			Key   uint64
			Value int64
		}

		var ss []kv
		for k, v := range dp.released {
			ss = append(ss, kv{k, v})
		}

		sort.Slice(ss, func(i, j int) bool {
			return ss[i].Value > ss[j].Value
		})

		for _, kv := range ss {
			available = kv.Key
			break
		}

	} else {
		index := rand.Intn(len(dp.free))
		for available = range dp.free {
			if index == 0 {
				break
			}
			index--
		}
	}

	delete(dp.free, available)
	dp.mac[available] = mac

	return available, mac, nil
}

// Returns whether or not a specific index is in the capacity of the pool
func (dp *DHCPPool) IndexInPool(index uint64) bool {
	defer dp.timeTrack(time.Now(), "IndexInPool")
	return index < dp.capacity
}

// Returns the amount of free IPs in the pool
func (dp *DHCPPool) FreeIPsRemaining() uint64 {
	dp.lock.RLock()
	defer dp.lock.RUnlock()
	defer dp.timeTrack(time.Now(), "FreeIPsRemaining")
	return uint64(len(dp.free))
}

// Returns the capacity of the pool
func (dp *DHCPPool) Capacity() uint64 {
	defer dp.timeTrack(time.Now(), "Capacity")
	return dp.capacity
}

func (dp *DHCPPool) timeTrack(start time.Time, name string) {

	elapsed := time.Since(start)
	log.LoggerWContext(dp.ctx).Debug(name + " took " + elapsed.String())
}<|MERGE_RESOLUTION|>--- conflicted
+++ resolved
@@ -24,42 +24,25 @@
 const OldestReleased = 2
 
 type DHCPPool struct {
-<<<<<<< HEAD
-	lock      *sync.Mutex
+	lock      *sync.RWMutex,
 	free      map[uint64]bool
 	mac       map[uint64]string
 	capacity  uint64
 	released  map[uint64]int64
 	algorithm int
+	ctx       context.Context
 }
 
 // NewDHCPPool constructor
-func NewDHCPPool(capacity uint64, algorithm int) *DHCPPool {
+func NewDHCPPool(capacity uint64, algorithm int, context context.Context) *DHCPPool {
 	d := &DHCPPool{
-		lock:      &sync.Mutex{},
+		lock:      &sync.RWMutex{},
 		free:      make(map[uint64]bool),
 		mac:       make(map[uint64]string),
 		capacity:  capacity,
 		released:  make(map[uint64]int64),
 		algorithm: algorithm,
-=======
-	lock     *sync.RWMutex
-	free     map[uint64]bool
-	mac      map[uint64]string
-	capacity uint64
-	ctx      context.Context
-}
-
-func NewDHCPPool(capacity uint64, context context.Context) *DHCPPool {
-	log.SetProcessName("pfdhcp")
-	ctx := log.LoggerNewContext(context)
-	d := &DHCPPool{
-		lock:     &sync.RWMutex{},
-		free:     make(map[uint64]bool),
-		mac:      make(map[uint64]string),
-		capacity: capacity,
-		ctx:      ctx,
->>>>>>> 3ee02320
+		ctx:       ctx,
 	}
 	for i := uint64(0); i < d.capacity; i++ {
 		d.free[i] = true
