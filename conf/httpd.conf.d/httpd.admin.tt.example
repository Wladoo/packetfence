#PacketFence apache configuration file

#Debian specific
<IfDefine debian>
  <IfModule !mod_perl.c>
    LoadModule perl_module /usr/lib/apache2/modules/mod_perl.so
  </IfModule>
  [% IF apache_version == "2.4" %]
    <IfModule !mod_unixd.c>
      LoadModule unixd_module /usr/lib/apache2/modules/mod_unixd.so
    </IfModule>
    <IfModule !mod_authz_core.c>
      LoadModule authz_core_module /usr/lib/apache2/modules/mod_authz_core.so
    </IfModule>
    <IfModule !mod_authn_core.c>
      LoadModule authn_core_module /usr/lib/apache2/modules/mod_authn_core.so
    </IfModule>
    <IfModule !mod_socache_shmcb.c>
      LoadModule socache_shmcb_module /usr/lib/apache2/modules/mod_socache_shmcb.so
    </IfModule>
    <IfModule !prefork.c>
      LoadModule mpm_prefork_module /usr/lib/apache2/modules/mod_mpm_prefork.so
    </IfModule>
    <IfModule !mod_xml2enc.c>
      LoadModule xml2enc_module /usr/lib/apache2/modules/mod_xml2enc.so
    </IfModule>
    <IfModule !mod_proxy_html.c>
      LoadModule proxy_html_module /usr/lib/apache2/modules/mod_proxy_html.so
    </IfModule>
  [% ELSE %]
    # Debian 7 does not include xml2enc_module so we have to work around it.
    <IfModule !mod_proxy_html.c>
      LoadFile libxml2.so.2
      LoadModule proxy_html_module /usr/lib/apache2/modules/mod_proxy_html.so
    </IfModule>
  [% END %]
  <IfModule !mod_log_config.c>
    LoadModule log_config_module /usr/lib/apache2/modules/mod_log_config.so
  </IfModule>
  <IfModule !mod_logio.c>
    LoadModule logio_module /usr/lib/apache2/modules/mod_logio.so
  </IfModule>
  <IfModule !mod_ssl.c>
    LoadModule ssl_module /usr/lib/apache2/modules/mod_ssl.so
  </IfModule>
  <IfModule !mod_alias.c>
    LoadModule alias_module /usr/lib/apache2/modules/mod_alias.so
  </IfModule>
  <IfModule !mod_mime.c>
    LoadModule mime_module /usr/lib/apache2/modules/mod_mime.so
  </IfModule>
  <IfModule !mod_proxy.c>
    LoadModule proxy_module /usr/lib/apache2/modules/mod_proxy.so
  </IfModule>
  <IfModule !proxy_http.c>
    LoadModule proxy_http_module /usr/lib/apache2/modules/mod_proxy_http.so
  </IfModule>
  <IfModule !mod_apreq2.c>
    LoadModule apreq_module /usr/lib/apache2/modules/mod_apreq2.so
  </IfModule>
  <IfModule !mod_env.c>
      LoadModule env_module /usr/lib/apache2/modules/mod_env.so
  </IfModule>
  <IfModule !mod_rewrite.c>
      LoadModule rewrite_module /usr/lib/apache2/modules/mod_rewrite.so
  </IfModule>
  <IfModule !mod_headers.c>
    LoadModule headers_module /usr/lib/apache2/modules/mod_headers.so
  </IfModule>
  <IfModule !mod_systemd.c>
    LoadModule systemd_module     /usr/lib/apache2/modules/mod_systemd.so
  </IfModule>
  <IfModule !mod_setenvif.c>
    LoadModule setenvif_module /usr/lib/apache2/modules/mod_setenvif.so
  </IfModule>
</IfDefine>

#RHEL specific
<IfDefine rhel>
  <IfModule !mod_perl.c>
    LoadModule perl_module modules/mod_perl.so
  </IfModule>
  [% IF apache_version == "2.4" %]
    <IfModule !mod_unixd.c>
      LoadModule unixd_module modules/mod_unixd.so
    </IfModule>
    <IfModule !mod_authz_core.c>
      LoadModule authz_core_module modules/mod_authz_core.so
    </IfModule>
    <IfModule !mod_authn_core.c>
      LoadModule authn_core_module modules/mod_authn_core.so
    </IfModule>
    <IfModule !prefork.c>
      LoadModule mpm_prefork_module modules/mod_mpm_prefork.so
    </IfModule>
    <IfModule !mod_socache_shmcb.c>
      LoadModule socache_shmcb_module modules/mod_socache_shmcb.so
    </IfModule>
  [% END %]
  <IfModule !mod_log_config.c>
    LoadModule log_config_module modules/mod_log_config.so
  </IfModule>
  <IfModule !mod_logio.c>
    LoadModule logio_module modules/mod_logio.so
  </IfModule>
  <IfModule !mod_ssl.c>
    LoadModule ssl_module modules/mod_ssl.so
  </IfModule>
  <IfModule !mod_alias.c>
    LoadModule alias_module modules/mod_alias.so
  </IfModule>
  <IfModule !mod_mime.c>
    LoadModule mime_module modules/mod_mime.so
  </IfModule>
  <IfModule !mod_proxy.c>
    LoadModule proxy_module modules/mod_proxy.so
  </IfModule>
  <IfModule !proxy_http.c>
    LoadModule proxy_http_module modules/mod_proxy_http.so
  </IfModule>
  <IfModule !mod_apreq2.c>
    LoadModule apreq_module modules/mod_apreq2.so
  </IfModule>
  <IfModule !mod_headers.c>
    LoadModule headers_module modules/mod_headers.so
  </IfModule>
  <IfModule !mod_xml2enc.c>
    LoadModule xml2enc_module modules/mod_xml2enc.so
  </IfModule>
  <IfModule !mod_proxy_html.c>
    LoadModule proxy_html_module modules/mod_proxy_html.so
  </IfModule>
  <IfModule !mod_env.c>
      LoadModule env_module modules/mod_env.so
  </IfModule>
  <IfModule !mod_rewrite.c>
      LoadModule rewrite_module modules/mod_rewrite.so
  </IfModule>
  <IfModule !mod_headers.c>
      LoadModule headers_module modules/mod_headers.so
  </IfModule>
  <IfModule !mod_systemd.c>
    LoadModule systemd_module   modules/mod_systemd.so
  </IfModule>
  <IfModule !mod_setenvif.c>
    LoadModule setenvif_module modules/mod_setenvif.so
  </IfModule>
</IfDefine>
[% IF apache_version == "2.4" %]
Mutex posixsem default
[% ELSE %]
AcceptMutex posixsem
[% END %]

SetEnv PF_SKIP_MAKE_IMMUTABLE 1
PerlSwitches -I[% install_dir %]/lib
PerlLoadModule pfappserver
PerlLoadModule pf::WebAPI::InitHandler::Admin
PerlPostConfigHandler pf::WebAPI::InitHandler::Admin->post_config
PerlChildInitHandler pf::WebAPI::InitHandler::Admin->child_init
PidFile [% install_dir %]/var/run/[% name %].pid
Include [% install_dir %]/conf/httpd.conf.d/log.conf
User pf
Group pf
TypesConfig /etc/mime.types
ServerTokens Prod
ServerSignature Off
UseCanonicalName Off
Timeout  50
KeepAliveTimeout  10

MaxClients  16
StartServers  4
MinSpareServers  2
HostnameLookups  off
MaxRequestsPerChild  1000

SSLPassPhraseDialog  builtin
SSLSessionCacheTimeout  300
SSLRandomSeed startup builtin
SSLRandomSeed startup file:/dev/urandom 1024
SSLRandomSeed connect builtin
SSLRandomSeed connect file:/dev/urandom 1024

[% IF apache_version == "2.4" %]
SSLSessionCache shmcb:[% install_dir %]/var/ssl_acache(512000)
Mutex file:[% install_dir %]/var/ssl_mutex ssl-cache
# SUGGESTED CIPHERLIST
# TLSv1.2 enforcement. No SSLv3, No SSLv2, NO SSLv1, No TLSv1.0, No TLSv1.1.
# Problem: Internet explorer 8-10 will probably throw at you "Internet Explorer cannot display the webpage" when attempting to access the admin interface while httpd.admin is confirmed to be  running. 
# Solution: TLSv1.2 needs to be activated. In internet Explorer: Click Tools, Internet Options, Advanced and make sure that TLS v1.2 is enabled under the security section. Retry.
# apache 2.4.6 | modern profile | OpenSSL 1.0.1e | https://mozilla.github.io/server-side-tls/ssl-config-generator/?server=apache-2.4.6&openssl=1.0.1e&hsts=no&profile=modern
#Oldest compatible clients: Firefox 27, Chrome 30, IE 11 on Windows 7, Edge, Opera 17, Safari 9, Android 5.0, and Java 8
SSLProtocol             all -SSLv3 -TLSv1 -TLSv1.1
SSLCipherSuite          ECDHE-ECDSA-AES256-GCM-SHA384:ECDHE-RSA-AES256-GCM-SHA384:ECDHE-ECDSA-CHACHA20-POLY1305:ECDHE-RSA-CHACHA20-POLY1305:ECDHE-ECDSA-AES128-GCM-SHA256:ECDHE-RSA-AES128-GCM-SHA256:ECDHE-ECDSA-AES256-SHA384:ECDHE-RSA-AES256-SHA384:ECDHE-ECDSA-AES128-SHA256:ECDHE-RSA-AES128-SHA256
SSLCompression          off
# 
# VULNERABLE CONFIGURATION. PLEASE REFER HERE: https://wiki.mozilla.org/Security/Server_Side_TLS
# YOU SHOULD PREFER TO UPGRADE AND DO CONFIGURATION CHANGES ON BROWSERS INSTEAD OF COMMENTING OUT PREVIOUS SECTION AND UNCOMMENT THIS ONE.
# Apache 2.4.6 | intermediate profile | OpenSSL 1.0.1e | link
#Oldest compatible clients: Firefox 1, Chrome 1, IE 7, Opera 5, Safari 1, Windows XP IE8, Android 2.3, Java 7
#SSLProtocol             all -SSLv3
#SSLCipherSuite          ECDHE-ECDSA-CHACHA20-POLY1305:ECDHE-RSA-CHACHA20-POLY1305:ECDHE-ECDSA-AES128-GCM-SHA256:ECDHE-RSA-AES128-GCM-SHA256:ECDHE-ECDSA-AES256-GCM-SHA384:ECDHE-RSA-AES256-GCM-SHA384:DHE-RSA-AES128-GCM-SHA256:DHE-RSA-AES256-GCM-SHA384:ECDHE-ECDSA-AES128-SHA256:ECDHE-RSA-AES128-SHA256:ECDHE-ECDSA-AES128-SHA:ECDHE-RSA-AES256-SHA384:ECDHE-RSA-AES128-SHA:ECDHE-ECDSA-AES256-SHA384:ECDHE-ECDSA-AES256-SHA:ECDHE-RSA-AES256-SHA:DHE-RSA-AES128-SHA256:DHE-RSA-AES128-SHA:DHE-RSA-AES256-SHA256:DHE-RSA-AES256-SHA:ECDHE-ECDSA-DES-CBC3-SHA:ECDHE-RSA-DES-CBC3-SHA:EDH-RSA-DES-CBC3-SHA:AES128-GCM-SHA256:AES256-GCM-SHA384:AES128-SHA256:AES256-SHA256:AES128-SHA:AES256-SHA:DES-CBC3-SHA:!DSS
#SSLCompression          off
[% END %]

SSLHonorCipherOrder  on
Header set X-XSS-Protection "1; mode=block"
Header always append X-Frame-Options SAMEORIGIN

ErrorLog      "| /usr/bin/logger -thttpd_admin_err -plocal5.err" 

ServerAdmin [% server_admin %]

TraceEnable Off

ProxyHTMLLinks  a       href
ProxyHTMLLinks  area        href
ProxyHTMLLinks  link        href
ProxyHTMLLinks  img     src longdesc usemap
ProxyHTMLLinks  image   src longdesc usemap
ProxyHTMLLinks  object      classid codebase data usemap
ProxyHTMLLinks  q       cite
ProxyHTMLLinks  blockquote  cite
ProxyHTMLLinks  ins     cite
ProxyHTMLLinks  del     cite
ProxyHTMLLinks  form        action
ProxyHTMLLinks  input       src usemap
ProxyHTMLLinks  head        profile
ProxyHTMLLinks  base        href
ProxyHTMLLinks  script      src for

#disable htaccess starting at web root
<Directory />
    AllowOverride None
</Directory>

SetEnvIf Request_URI "netdata" is_netdata

[% FOREACH vhost IN vhosts %]
  Listen [% vhost %]:[% ports.admin %]

  [% IF apache_version == "2.2" %]
  NameVirtualHost [% vhost %]:[% ports.admin %]
  [% END %]

  <VirtualHost [% vhost %]:[% ports.admin %] >
      ServerName [% server_name %]
      DocumentRoot  [% install_dir %]/html/pfappserver/lib
      ErrorLog      "| /usr/bin/logger -thttpd_admin_err -plocal5.err" 
      CustomLog     "| /usr/bin/logger -thttpd_admin_access -plocal5.info" combined env=!is_netdata
      AllowEncodedSlashes on
      RewriteEngine on
      ProxyRequests off
      ProxyPreserveHost on
      ProxyVia off
      #Html cleanup for the portal preview
      ProxyRequests off
      ProxyPass /portal_preview/ http://[% preview_ip %]/
      ProxyPassReverse /portal_preview/ http://[% preview_ip %]/
      ProxyPassReverse /portal_preview/ https://[% server_name %]/
      ProxyPassReverse /portal_preview/ http://[% server_name %]/
      #LogLevel debug

<<<<<<< HEAD
      # Proxy to netdata
      RewriteRule "^/netdata/((?:\d{1,3}\.){3}\d{1,3})/(.*)" "http://$1:19999/$2" [P,L]
      RewriteRule "^/netdata/([\da-fA-F]{1,4}:+)+[\da-fA-F]{1,4}/(.*)" "http://$1:19999/$2" [P,L]
      # GET /netdata/api/v1/charts dont allow us to filter last input with ([a-z=;_#]*), netdata upgrade may fix this.
      # RewriteRule with the proxy flag instead of ProxyPassMatch allow us to make a conditional proxy request for IPv4 and IPv6.
      # Prevent possible injection. 

      # make sure the user did not forget to add a trailing /
      # for HTTP (if the virtualhost is HTTP, use this)
      RewriteRule "^/netdata/([A-Za-z0-9\._-]+)$" http://%{HTTP_HOST}/netdata/$1/ [L,R=301]
      # for HTTPS (if the virtualhost is HTTPS, use this)
      RewriteRule "^/netdata/([A-Za-z0-9\._-]+)$" https://%{HTTP_HOST}/netdata/$1/ [L,R=301]

=======
>>>>>>> 9ea5c0ed
      <Location /portal_preview >
          SetEnv X_PORTAL default
          RewriteEngine on
          RewriteCond %{QUERY_STRING} .*PORTAL=(.*) [OR]
          RewriteCond %{HTTP_COOKIE} PF_PORTAL=([^;]+)
          RewriteRule ^(.*)$ - [E=X_PORTAL:%1]
          Header edit Location ^/(.*) /portal_preview/$1
          Header edit Location http:\/\/.*\/access /portal_preview/access
          RequestHeader unset Accept-Encoding
          RequestHeader append X-Forwarded-For-PacketFence "127.0.0.1"

          # Debian 7 has an older version of mod_proxy_html
          <IfDefine debian>
            [% IF apache_version == "2.4" %]
            ProxyHTMLEnable On
            [% ELSE %]
            SetOutputFilter proxy-html
            [% END %]
          </IfDefine>
          <IfDefine rhel>
            ProxyHTMLEnable On
          </IfDefine>

          ProxyHTMLInterp On
          ProxyHTMLURLMap http://[% preview_ip %]/ /portal_preview/ l
          ProxyHTMLURLMap https://[% preview_ip %]/ /portal_preview/ l
          ProxyHTMLURLMap https://[% server_name %]/ /portal_preview/ l
          ProxyHTMLURLMap http://[% server_name %]/ /portal_preview/ l
          ProxyHTMLURLMap /portal_preview/ / l
          ProxyHTMLURLMap / /portal_preview/

          Header add Set-Cookie "PF_PORTAL=%{X_PORTAL}e; Path=/portal_preview" env=X_PORTAL
      </Location>

      <Location / >
           SetHandler modperl
           PerlResponseHandler pfappserver
      </Location>
  </VirtualHost>

[% END %]<|MERGE_RESOLUTION|>--- conflicted
+++ resolved
@@ -262,22 +262,6 @@
       ProxyPassReverse /portal_preview/ http://[% server_name %]/
       #LogLevel debug
 
-<<<<<<< HEAD
-      # Proxy to netdata
-      RewriteRule "^/netdata/((?:\d{1,3}\.){3}\d{1,3})/(.*)" "http://$1:19999/$2" [P,L]
-      RewriteRule "^/netdata/([\da-fA-F]{1,4}:+)+[\da-fA-F]{1,4}/(.*)" "http://$1:19999/$2" [P,L]
-      # GET /netdata/api/v1/charts dont allow us to filter last input with ([a-z=;_#]*), netdata upgrade may fix this.
-      # RewriteRule with the proxy flag instead of ProxyPassMatch allow us to make a conditional proxy request for IPv4 and IPv6.
-      # Prevent possible injection. 
-
-      # make sure the user did not forget to add a trailing /
-      # for HTTP (if the virtualhost is HTTP, use this)
-      RewriteRule "^/netdata/([A-Za-z0-9\._-]+)$" http://%{HTTP_HOST}/netdata/$1/ [L,R=301]
-      # for HTTPS (if the virtualhost is HTTPS, use this)
-      RewriteRule "^/netdata/([A-Za-z0-9\._-]+)$" https://%{HTTP_HOST}/netdata/$1/ [L,R=301]
-
-=======
->>>>>>> 9ea5c0ed
       <Location /portal_preview >
           SetEnv X_PORTAL default
           RewriteEngine on
