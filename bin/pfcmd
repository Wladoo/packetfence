#!/usr/bin/perl

=head1 NAME

pfcmd - PacketFence command line interface

=head1 SYNOPSIS

pfcmd <command> [options]

 Command:
 checkup                     | perform a sanity checkup and report any problems
 class                       | view violation classes
 config                      | query, set, or get help on pf.conf configuration paramaters
 configfiles                 | push or pull configfiles into/from database
 floatingnetworkdeviceconfig | query/modify floating network devices configuration parameters
 fingerprint                 | view DHCP Fingerprints
 graph                       | trending graphs
 history                     | IP/MAC history
 ifoctetshistorymac          | accounting history
 ifoctetshistoryswitch       | accounting history
 ifoctetshistoryuser         | accounting history
 import                      | bulk import of information into the database
 interfaceconfig             | query/modify interface configuration parameters
 ipmachistory                | IP/MAC history
 locationhistorymac          | Switch/Port history
 locationhistoryswitch       | Switch/Port history
 lookup                      | node or pid lookup against local data store
 manage                      | manage node entries
 networkconfig               | query/modify network configuration parameters
 node                        | node manipulation
 nodeaccounting              | RADIUS Accounting Information
 nodecategory                | nodecategory manipulation
 nodeuseragent               | View User-Agent information associated to a node
 person                      | person manipulation
 reload                      | rebuild fingerprint or violations tables without restart
 report                      | current usage reports
 schedule                    | Nessus scan scheduling
 service                     | start/stop/restart and get PF daemon status
 switchconfig                | query/modify switches.conf configuration parameters
 switchlocation              | view switchport description and location
 traplog                     | update traplog RRD files and graphs or obtain
 switch IPs
 trigger                     | view and throw triggers
 ui                          | used by web UI to create menu hierarchies and dashboard
 update                      | download canonical fingerprint or OUI data
 useragent                   | view User-Agent fingerprint information
 version                     | output version information
 violation                   | violation manipulation
 violationconfig             | query/modify violations.conf configuration parameters

=cut

use strict;
use warnings;

# force UID/EUID to root to allow socket binds, etc
# required for non-root (and GUI) service restarts to work
$> = 0;
$< = 0;

use Data::Dumper;
use English qw( -no_match_vars ) ;  # Avoids regex performance penalty
use POSIX();
use Readonly;
use Date::Parse;
use File::Basename qw(basename);
use Log::Log4perl;
use Try::Tiny;

use constant INSTALL_DIR => '/usr/local/pf';

use lib INSTALL_DIR . "/lib";

use pf::config;
use pf::enforcement;
use pf::pfcmd;
use pf::util;

# Perl taint mode setup (see: perlsec)
delete @ENV{qw(IFS CDPATH ENV BASH_ENV)};
$ENV{PATH} = "/bin:/sbin:/usr/bin:/usr/sbin";

# Uncomment the following line to enable tracing in the grammar
# Warning: doing so will break the web admin
# TODO: this parameter should be exposed to the CLI
#our $RD_TRACE = 1;

Log::Log4perl->init("$conf_dir/log.conf");
my $logger = Log::Log4perl->get_logger( basename($0) );
Log::Log4perl::MDC->put( 'proc', basename($0) );
Log::Log4perl::MDC->put( 'tid',  $PROCESS_ID );

Readonly my $delimiter => '|';
use vars qw/%cmd $grammar/;
my $command;

my $count  = $ENV{PER_PAGE};
my $offset = $ENV{PAGE_NUM};

@ARGV = ( $ENV{ARGS} ) if ( $ENV{ARGS} );

if ( $offset && $offset > 0 ) {
    $offset = $offset - 1;
    $offset = $offset * $count;
}

my %defaults;
my %myconfig;
my %documentation;

if ( defined $ENV{GATEWAY_INTERFACE} ) {
    require CGI;
    import CGI qw(-no_debug :standard);
    my $q = new CGI;
    if ( $q->param('ARGS') ) {
        @ARGV = $q->param("ARGS");
        print $q->header;
    } elsif ( scalar(@ARGV) == 0 ) {
        print 'ERROR in parameters';
        return (0);
    }
}

# generate pre-compiled grammar
#Parse::RecDescent->Precompile($grammar, "pfcmd_pregrammar");
#exit 1;

# dynamic grammar parsing (slow)
#my $parser=Parse::RecDescent->new($grammar);

# FIXME: all of this is confusing duplication, we need to get rid of one of both method to call a sub
my %cmd_tmp = pf::pfcmd::parseCommandLine( join(' ', @ARGV) );
if (! exists($cmd_tmp{'grammar'})) {
    %cmd = %cmd_tmp;
    # TODO minor refactoring: call method using exit( method() ) instead of appending an exit(1)
    my %commands = (
        'checkup' => sub { 
            my $return = checkup(); 
            print "Nothing to report.\n" if ($return == $FALSE);
            exit(1);
        },
        'class' => sub { class(); exit(1); },
        'config' => sub { config(); exit(0); },
        'configfiles' => sub { configfiles(); exit(1); },
        'floatingnetworkdeviceconfig' => sub { floatingnetworkdeviceconfig(); exit(1); },
        'fingerprint' => sub { fingerprint(); exit(1); },
        'graph' => sub { graph(); exit(1); },
        'help' => sub { help(); exit(0); },
        'history' => sub { history(); exit(1); },
        'ifoctetshistorymac' => sub { ifoctetshistorymac(); exit(1); },
        'ifoctetshistoryswitch' => sub { ifoctetshistoryswitch(); exit(1); },
        'ifoctetshistoryuser' => sub { ifoctetshistoryuser(); exit(1); },
        'import' => sub { import_data(); exit(1); },
        'interfaceconfig' => sub { interfaceconfig(); exit(1); },
        'ipmachistory' => sub { ipmachistory(); exit(1); },
        'locationhistorymac' => sub { locationhistorymac(); exit(1); },
        'locationhistoryswitch' => sub { locationhistoryswitch(); exit(1); },
        'lookup' => sub { lookup(); exit(1); },
        'manage' => sub { exit(manage()); },
        'networkconfig' => sub { networkconfig(); exit(1); },
        'node' => sub {
            require pf::node; 
            import pf::node;
            command_param('node');
            exit(1);
        },
        'nodeaccounting' => sub { nodeaccounting(); exit(1) },
        'nodecategory' => sub { nodecategory(); exit(1); },
        'nodeuseragent' => sub { nodeuseragent(); exit(1); },
        'person' => sub { 
            require pf::person; 
            import pf::person;
            command_param('person');
            exit(1);
        },
        'reload' => sub { reload(); exit(1); },
        'report' => sub { report(); exit(1); },
        'schedule' => sub { schedule(); exit(1); },
        'service' => sub { exit service(); },
        'switchconfig' => sub { switchconfig(); exit(1); },
        'switchlocation' => sub { switchlocation(); exit(1); },
        'traplog' => sub { traplog(); exit(1); },
        'trigger' => sub { trigger(); exit(1); },
        'ui' => sub { ui(); exit(1); },
        'update' => sub { update(); exit(1); },
        'useragent' => sub { useragent(); exit(1); },
        'version' => sub { version(); exit(1); },
        'violation' => sub {
            require pf::violation; 
            import pf::violation;
            command_param('violation');
            exit(1);
        },
        'violationconfig' => sub { violationconfig(); exit(1); },
    );
    if ( $commands{ $cmd{'command'}[0] } ) {
        $commands{ $cmd{'command'}[0] }->();
    } else {
        die "unknown command";
    };

} else {
    if ($cmd_tmp{'grammar'} == 0) {

        # if argument list is not empty then it's a command not understood
        if (@ARGV) {
            # line number is a hack for web admin error output
            print STDERR "Command not understood. (pfcmd grammar test failed at line ".__LINE__.".)\n";
        }
        require pf::pfcmd::help;
        pf::pfcmd::help::usage();
        exit(1);
    }
    $command = $cmd{'command'}[0];
}

#if ($command =~ /^(version|class|help|history|ipmachistory|locationhistoryswitch|locationhistorymac|ifoctetshistorymac|ifoctetshistoryswitch|ifoctetshistoryuser|report|ui|graph|switchlocation|nodecategory|trigger)$/i) {
#  ($main::{$command} or sub { print "No such sub: $_\n" })->();
#  exit 1;
#}

if ( lc($command) eq 'person' ) {
    require pf::person;
    import pf::person;
    command_param($command);
} elsif ( lc($command) eq 'node' ) {
    require pf::node;
    import pf::node;
    command_param($command);
} elsif ( lc($command) eq 'violation' ) {
    require pf::violation;
    import pf::violation;
    command_param($command);
} else {
    # calling a function looked up dynamically: first test coderef existence
    if (!exists(&{$main::{$command}})) {
        print "No such sub: $command at line ".__LINE__.".\n";
    } else {
        # then execute main::$command sub
        $logger->debug("executing sub " . $command . "()");
        # TODO: wrapping this around a try / catch block wouldn't hurt
        &{$main::{$command}}();
    }
}

# END MAIN

sub help {
    my $service = ($cmd{command}[1] || '');
    require pf::pfcmd::help;
    my $functionName = "pf::pfcmd::help::help_$service";
    if ( !$service || !defined(&$functionName) ) {
        pf::pfcmd::help::usage($TRUE);
    } else {
        ( $pf::pfcmd::help::{ "help_" . $service } )->();
    }
}

# will be replaced in 1.6ish with SOAP
#
sub manage {
    my $option = $cmd{manage_options}[0];
    my $mac    = lc( $cmd{manage_options}[1] );
    my $id;
    $id = $cmd{manage_options}[2] if ( defined $cmd{manage_options}[2] );
    my $function = "manage_" . $option;
    if ( $option eq "register" ) {
        return 1 if ( !$id );
        my %params = format_assignment( @{ $cmd{assignment} } );
        require pf::node;
        pf::node::node_register( $mac, $id, %params );
    } elsif ( $option eq "deregister" ) {
        require pf::node;
        pf::node::node_deregister($mac);
    } elsif ( $option eq "vclose" ) {
        return 2 if ( !$id );
        require pf::violation;
        print pf::violation::violation_close( $mac, $id );
    } elsif ( $option eq "vopen" ) {
        return 3 if ( !$id );
        require pf::violation;
        print pf::violation::violation_add( $mac, $id );
    }
    pf::enforcement::reevaluate_access( $mac, $function );
    return 0;
}

sub locationhistoryswitch {
    require pf::locationlog;
    import pf::locationlog;
    my $switch  = $cmd{command}[1];
    my $ifIndex = $cmd{command}[2];
    my $date;
    $date = str2time( $cmd{command}[3] ) if ( defined $cmd{command}[1] );
    my %params;
    $params{'ifIndex'} = $ifIndex;

    if ($date) {
        $params{'date'} = $date;
    }
    exit(
        print_results( "locationlog_history_switchport", $switch, %params ) );
}

sub locationhistorymac {
    require pf::locationlog;
    import pf::locationlog;
    my $mac = $cmd{command}[1];
    my %params;
    $params{'mac'} = $mac;
    $params{'date'} = str2time( $cmd{command}[2] ) if ( defined $cmd{command}[2] );
    exit( print_results( "locationlog_history_mac", $mac, %params ) );
}

sub ifoctetshistoryswitch {
    require pf::ifoctetslog;
    import pf::ifoctetslog;
    my $switch  = $cmd{command}[1];
    my $ifIndex = $cmd{command}[2];
    my %params;
    $params{'ifIndex'} = $ifIndex;
    if (scalar(@{$cmd{command}}) == 5) {
        $params{'start_time'} = str2time( $cmd{command}[3] );
        $params{'end_time'}   = str2time( $cmd{command}[4] );
    }
    exit(
        print_results( "ifoctetslog_history_switchport", $switch, %params ) );
}

sub ifoctetshistorymac {
    require pf::ifoctetslog;
    import pf::ifoctetslog;
    my $mac = $cmd{command}[1];
    my %params;
    if (scalar(@{$cmd{command}}) == 4) {
        $params{'start_time'} = str2time( $cmd{command}[2] );
        $params{'end_time'}   = str2time( $cmd{command}[3] );
    }
    exit( print_results( "ifoctetslog_history_mac", $mac, %params ) );
}

sub ifoctetshistoryuser {
    require pf::ifoctetslog;
    import pf::ifoctetslog;
    my $user = $cmd{command}[1];
    my %params;
    if (scalar(@{$cmd{command}}) == 4) {
        $params{'start_time'} = str2time( $cmd{command}[2] );
        $params{'end_time'}   = str2time( $cmd{command}[3] );
    }
    exit( print_results( "ifoctetslog_history_user", $user, %params ) );
}

sub nodecategory {
    require pf::nodecategory;
    import pf::nodecategory;
    my $sub_cmd = $cmd{'nodecategory_options'}[0];
    my $id = $cmd{'nodecategory_options'}[1];

    if ($sub_cmd eq 'view') {

        if ($id eq 'all') {
            exit(print_results("nodecategory_view_all"));

        } else {
            exit(print_results("nodecategory_view", $id));
        }

    } elsif ($sub_cmd eq 'add') {

        my %params = format_assignment(@{$cmd{'nodecategory_assignment'}});
        try {
            nodecategory_add(%params);
        } catch {
            chomp($_);
            $logger->logcarp("$_");
        };
 
    } elsif ($sub_cmd eq 'edit') {

        my %params = format_assignment(@{$cmd{'nodecategory_assignment'}});
        try {
            nodecategory_modify($id, %params);
        } catch {
            chomp($_);
            $logger->logcarp("$_");
        };
 
    } elsif ($sub_cmd eq 'delete') {

        try {
            nodecategory_delete($id);
        } catch {
            chomp($_);
            $logger->logcarp("$_");
        };
    } 
    return 1;
}

sub nodeaccounting {
    my ( $function, $id );
    require pf::accounting;
    pf::accounting->import(qw(node_accounting_view node_accounting_view_all));
    $id = $cmd{command}[2];
    if ( $id && $id ne 'all' ) {
         $function = "node_accounting_view";
    } else {
         $function = "node_accounting_view_all";
    }
    exit( print_results( $function, $id ) );
}

sub nodeuseragent {
    my ( $function, $id );
    require pf::useragent;
    pf::useragent->import(qw(node_useragent_view node_useragent_view_all));
    $id = $cmd{command}[2];
    if ( $id && $id ne 'all' ) {
        $function = "node_useragent_view";
    } else {
        $function = "node_useragent_view_all";
    }
    exit( print_results( $function, $id ) );
}

sub switchlocation {
    require pf::switchlocation;
    import pf::switchlocation;
    my $switch = $cmd{command}[2];
    my %params;
    $params{'ifIndex'} = $cmd{command}[3];
    exit(
        print_results( "switchlocation_view_switchport", $switch, %params ) );
}

sub violationconfig {
    require Config::IniFiles;
    my %violations_conf;
    tie %violations_conf, 'Config::IniFiles',
        ( -file => "$conf_dir/violations.conf" );
    my @errors = @Config::IniFiles::errors;
    if ( scalar(@errors) ) {
        $logger->error( "Error reading violations.conf: "
                . join( "\n", @errors )
                . "\n" );
        return 0;
    }

    my $mode;
    if ( scalar( @{ $cmd{'command'} } ) == 1 ) {
        if ( exists( $cmd{'violationconfig_options'} ) ) {
            $mode = $cmd{'violationconfig_options'}[0];
        }
    } else {
        $mode = $cmd{'command'}[1];
    }

    if ( $mode eq 'get' ) {
        foreach my $section ( tied(%violations_conf)->Sections ) {
            foreach my $key ( keys %{ $violations_conf{$section} } ) {
                $violations_conf{$section}{$key} =~ s/\s+$//;
            }
        }

        my @fields = field_order();
        print join( $delimiter, @fields ) . "\n";
        foreach my $section ( keys %violations_conf ) {
            if (   ( $cmd{'command'}[2] eq 'all' )
                || ( $cmd{'command'}[2] eq $section ) )
            {
                my @values;
                foreach my $column (@fields) {
                    push @values,
                        (      $violations_conf{$section}{$column}
                            || $violations_conf{'defaults'}{$column}
                            || '' );
                }
                print $section . $delimiter . join( $delimiter, @values ) . "\n";
            }
        }
    } elsif ( $mode eq 'delete' ) {
        my $section = $cmd{'command'}[2];
        # TODO: this seems wrong. 1st: hardcoded violation id, 2nd: how does the web react to that print?
        if ( $section
            =~ /^(default|all|1100001|1100004|1100005|1100009|1100010|1200001|1200003)$/
            )
        {
            print "This violation can't be deleted (Error at line ".__LINE__." in pfcmd)\n";
            exit;
        } else {
            if ( tied(%violations_conf)->SectionExists($section) ) {
                tied(%violations_conf)->DeleteSection($section);
                tied(%violations_conf)
                    ->WriteConfig( $conf_dir . "/violations.conf" )
                    or $logger->logdie("Unable to write config to $conf_dir/violations.conf. "
                        ."You might want to check the file's permissions. (pfcmd line ".__LINE__.".)"); # web ui hack
                require pf::configfile;
                import pf::configfile;
                configfile_import( $conf_dir . "/violations.conf" );
            } else {
                print "Unknown violation $section! (Error at line ".__LINE__." in pfcmd)\n";
                exit;
            }
        }
    } elsif ( $mode eq 'edit' ) {
        my $section     = $cmd{'violationconfig_options'}[1];
        my @assignments = @{ $cmd{'violationconfig_assignment'} };
        if ( tied(%violations_conf)->SectionExists($section) ) {
            foreach my $assignment (@assignments) {
                my ( $param, $value ) = @$assignment;
                if ($section eq 'defaults') {
                    if ( defined( $violations_conf{$section}{$param} ) ) {
                        tied(%violations_conf)
                            ->setval( $section, $param, $value );
                    } else {
                        tied(%violations_conf)
                            ->newval( $section, $param, $value );
                    }
                } else {
                    if ( defined( $violations_conf{$section}{$param} ) ) {
                        if (   ( !exists( $violations_conf{'defaults'}{$param} ) )
                            || ( $violations_conf{'defaults'}{$param} ne $value )
                            )
                        {
                            tied(%violations_conf)
                                ->setval( $section, $param, $value );
                        } else {
                            tied(%violations_conf)->delval( $section, $param );
                        }
                    } else {
                        if (   ( !exists( $violations_conf{'defaults'}{$param} ) )
                            || ( $violations_conf{'defaults'}{$param} ne $value )
                            )
                        {
                            tied(%violations_conf)
                                ->newval( $section, $param, $value );
                        }
                    }
                }
            }
            tied(%violations_conf)
                ->WriteConfig( $conf_dir . "/violations.conf" )
                or $logger->logdie("Unable to write config to $conf_dir/violations.conf. "
                    ."You might want to check the file's permissions. (pfcmd line ".__LINE__.".)"); # web ui hack
            require pf::configfile;
            import pf::configfile;
            configfile_import( $conf_dir . "/violations.conf" );
        } else {
            print "Unknown violation $section! (Error at line ".__LINE__." in pfcmd)\n";
            exit;
        }
    } elsif ( $mode eq 'add' ) {
        my $section     = $cmd{'violationconfig_options'}[1];
        my @assignments = @{ $cmd{'violationconfig_assignment'} };
        if ( !( tied(%violations_conf)->SectionExists($section) ) ) {
            tied(%violations_conf)->AddSection($section);
            foreach my $assignment (@assignments) {
                my ( $param, $value ) = @$assignment;
                if (   ( !exists( $violations_conf{'defaults'}{$param} ) )
                    || ( $violations_conf{'defaults'}{$param} ne $value ) )
                {
                    tied(%violations_conf)
                        ->newval( $section, $param, $value );
                }
            }
            tied(%violations_conf)
                ->WriteConfig( $conf_dir . "/violations.conf" )
                or $logger->logdie("Unable to write config to $conf_dir/violations.conf. "
                    ."You might want to check the file's permissions. (pfcmd line ".__LINE__.".)"); # web ui hack
            require pf::configfile;
            import pf::configfile;
            configfile_import( $conf_dir . "/violations.conf" );
        } else {
            print "Violation $section already exists! (Error at line ".__LINE__." in pfcmd)\n";
            exit;
        }
    }
}

sub floatingnetworkdeviceconfig {
    require Config::IniFiles;
    my $configFile = $floating_devices_file;
    my %floatingnetworkdevice_conf;

    tie %floatingnetworkdevice_conf, 'Config::IniFiles', ( -file => $configFile, -allowempty => 1 );
    my @errors = @Config::IniFiles::errors;
    if ( scalar(@errors) ) {
        $logger->error("Error reading $configFile: " . join( "\n", @errors ) . "\n" );
        return 0;
    }

    my $mode;
    if ( scalar( @{ $cmd{'command'} } ) == 1 ) {
        if ( exists( $cmd{'floatingnetworkdeviceconfig_options'} ) ) {
            $mode = $cmd{'floatingnetworkdeviceconfig_options'}[0];
        }
    } else {
        $mode = $cmd{'command'}[1];
    }

    if ( $mode eq 'get' ) {
        foreach my $section ( tied(%floatingnetworkdevice_conf)->Sections ) {
            foreach my $key ( keys %{ $floatingnetworkdevice_conf{$section} } ) {
                $floatingnetworkdevice_conf{$section}{$key} =~ s/\s+$//;
            }
        }

        my @sections_tmp = keys %floatingnetworkdevice_conf;
        my @sections = map substr( $_, 4 ) => sort map pack( 'C4' => /(\d+)\.(\d+)\.(\d+)\.(\d+)/ ) 
            . $_ => @sections_tmp;

        my @fields = field_order();
        print join( $delimiter, @fields ) . "\n";
        foreach my $section (@sections) {
            if (   ( $cmd{'command'}[2] eq 'all' )
                || ( $cmd{'command'}[2] eq $section ) )
            {
                my @values;
                foreach my $column (@fields) {
                    push @values, ( $floatingnetworkdevice_conf{$section}{$column} || '' );
                }
                print $section . $delimiter . join( $delimiter, @values ) . "\n";
            }
        }

    } elsif ( $mode eq 'delete' ) {
        my $section = $cmd{'command'}[2];
        if ( $section =~ /^(all|stub)$/ ) {
            print "This floating network device can't be deleted. (Error at line ".__LINE__." in pfcmd)\n";
            exit;
        } else {
            if ( tied(%floatingnetworkdevice_conf)->SectionExists($section) ) {
                tied(%floatingnetworkdevice_conf)->DeleteSection($section);
                my $tied_floatingnetworkdevice = tied(%floatingnetworkdevice_conf);
                $tied_floatingnetworkdevice->WriteConfig($configFile)
                    or $logger->logdie("Unable to write config to $configFile. "
                                  ."You might want to check the file's permissions. (see pfcmd)"); # web ui hack
                require pf::configfile;
                import pf::configfile;
                configfile_import($configFile);
            } else {
                print "Unknown floating network device $section! (Error at line ".__LINE__." in pfcmd)\n";
                exit;
            }
        }
    } elsif ( $mode eq 'edit' ) {
        my $section     = $cmd{'floatingnetworkdeviceconfig_options'}[1];
        my @assignments = @{ $cmd{'floatingnetworkdeviceconfig_assignment'} };
        if ( tied(%floatingnetworkdevice_conf)->SectionExists($section) ) {
            foreach my $assignment (@assignments) {
                my ( $param, $value ) = @$assignment;
                if ( defined( $floatingnetworkdevice_conf{$section}{$param} ) ) {
                    tied(%floatingnetworkdevice_conf)->setval( $section, $param, $value );
                } else {
                    tied(%floatingnetworkdevice_conf)->newval( $section, $param, $value );
                }
            }
            my $tied_floatingnetworkdevice = tied(%floatingnetworkdevice_conf);
            $tied_floatingnetworkdevice->WriteConfig($configFile)
                or $logger->logdie("Unable to write config to $configFile. "
                                  ."You might want to check the file's permissions. (see pfcmd)"); # web ui hack
            require pf::configfile;
            import pf::configfile;
            configfile_import($configFile);
        } else {
            print "Unknown floating network device $section! (Error at line ".__LINE__." in pfcmd)\n";
            exit;
        }
    } elsif ( $mode eq 'add' ) {
        my $section     = $cmd{'floatingnetworkdeviceconfig_options'}[1];
        my @assignments = @{ $cmd{'floatingnetworkdeviceconfig_assignment'} };
        if ( !( tied(%floatingnetworkdevice_conf)->SectionExists($section) ) ) {
            foreach my $assignment (@assignments) {
                tied(%floatingnetworkdevice_conf)->AddSection($section);
                my ( $param, $value ) = @$assignment;
                tied(%floatingnetworkdevice_conf)->newval( $section, $param, $value );
            }
            my $tied_floatingnetworkdevice = tied(%floatingnetworkdevice_conf);
            $tied_floatingnetworkdevice->WriteConfig($configFile)
                or $logger->logdie("Unable to write config to $configFile. "
                                  ."You might want to check the file's permissions. (see pfcmd)"); # web ui hack
            require pf::configfile;
            import pf::configfile;
            configfile_import($configFile);
        } else {
            print "Floating network device $section already exists! (Error at line ".__LINE__." in pfcmd)\n";
            exit;
        }
    }
}

sub networkconfig {

    my $mode;
    if ( scalar( @{ $cmd{'command'} } ) == 1 ) {
        if ( exists( $cmd{'networkconfig_options'} ) ) {
            $mode = $cmd{'networkconfig_options'}[0];
        }
    } else {
        $mode = $cmd{'command'}[1];
    }

    if ( $mode eq 'get' ) {

        my @networks_tmp = keys %ConfigNetworks;
        my @networks = map substr( $_, 4 ) => sort map pack( 'C4' => /(\d+)\.(\d+)\.(\d+)\.(\d+)/ ) 
            . $_ => @networks_tmp;

        my @fields = field_order();
        print join( $delimiter, @fields ) . "\n";
        foreach my $network (@networks) {
            if (   ( $cmd{'command'}[2] eq 'all' )
                || ( $cmd{'command'}[2] eq $network ) )
            {
                my @values;
                foreach my $column (@fields) {
                    # pf_gateway to next_hop translation
                    # TODO remove code once pf_gateway is deprecated (somewhere in 2012)
                    if ($column eq 'next_hop' 
                        && !defined($ConfigNetworks{$network}{$column}) 
                        && defined($ConfigNetworks{$network}{'pf_gateway'})) {
                            $ConfigNetworks{$network}{$column} = $ConfigNetworks{$network}{'pf_gateway'};
                    }
                    push @values, ( $ConfigNetworks{$network}{$column} || '' );
                }
                print $network . $delimiter . join( $delimiter, @values ) . "\n";
            }
        }
    } elsif ( $mode eq 'delete' ) {
        my $network = $cmd{'command'}[2];
        if ( $network eq 'all' ) {
            print "This network can't be deleted (Error at line ".__LINE__." in pfcmd)\n";
            exit;
        } else {
            if ( tied(%ConfigNetworks)->SectionExists($network) ) {
                tied(%ConfigNetworks)->DeleteSection($network);
                my $tied_network = tied(%ConfigNetworks);
                $tied_network->WriteConfig($network_config_file)
                    or $logger->logdie("Unable to write config to $network_config_file. "
                                      ."You might want to check the file's permissions. (see pfcmd)"); # web ui hack
                require pf::configfile;
                import pf::configfile;
                configfile_import( $network_config_file );
            } else {
                print "Unknown network $network! (Error at line ".__LINE__." in pfcmd)\n";
                exit;
            }
        }
    } elsif ( $mode eq 'edit' ) {
        my $network     = $cmd{'networkconfig_options'}[1];
        my @assignments = @{ $cmd{'networkconfig_assignment'} };
        if ( tied(%ConfigNetworks)->SectionExists($network) ) {
            foreach my $assignment (@assignments) {
                my ( $param, $value ) = @$assignment;
                if ( defined( $ConfigNetworks{$network}{$param} ) ) {
                    tied(%ConfigNetworks)->setval( $network, $param, $value );
                } else {
                    tied(%ConfigNetworks)->newval( $network, $param, $value );
                }
            }
            my $tied_network = tied(%ConfigNetworks);
            $tied_network->WriteConfig($network_config_file)
                or $logger->logdie("Unable to write config to $network_config_file. "
                                  ."You might want to check the file's permissions. (see pfcmd)"); # web ui hack
            require pf::configfile;
            import pf::configfile;
            configfile_import( $network_config_file );
        } else {
            print "Unknown network $network! (Error at line ".__LINE__." in pfcmd)\n";
            exit;
        }
    } elsif ( $mode eq 'add' ) {
        my $network     = $cmd{'networkconfig_options'}[1];
        my @assignments = @{ $cmd{'networkconfig_assignment'} };
        if ( !( tied(%ConfigNetworks)->SectionExists($network) ) ) {
            foreach my $assignment (@assignments) {
                tied(%ConfigNetworks)->AddSection($network);
                my ( $param, $value ) = @$assignment;
                tied(%ConfigNetworks)->newval( $network, $param, $value );
            }
            my $tied_network = tied(%ConfigNetworks);
            $tied_network->WriteConfig( $network_config_file )
                or $logger->logdie("Unable to write config to $network_config_file. "
                                  ."You might want to check the file's permissions. (see pfcmd)"); # web ui hack
            require pf::configfile;
            import pf::configfile;
            configfile_import( $network_config_file );
        } else {
            print "Network $network already exists! (Error at line ".__LINE__." in pfcmd)\n";
            exit;
        }
    }
}

sub import_data {
    require pf::import;
    import pf::import;
    my $type = $cmd{command}[1];
    my $file = $cmd{command}[2];
    $logger->info("Import requested. Type: $type, file to import: $file");

    if (lc($type) eq 'nodes') {
        pf::import::nodes($file);
    }
    print "Import process complete\n";
}

sub interfaceconfig {
    require Config::IniFiles;
    my %pf_conf;
    tie %pf_conf, 'Config::IniFiles', ( -file => "$conf_dir/pf.conf" );
    my @errors = @Config::IniFiles::errors;
    if ( scalar(@errors) ) {
        $logger->error(
            "Error reading pf.conf: " . join( "\n", @errors ) . "\n" );
        return 0;
    }

    my $mode;
    if ( scalar( @{ $cmd{'command'} } ) == 1 ) {
        if ( exists( $cmd{'interfaceconfig_options'} ) ) {
            $mode = $cmd{'interfaceconfig_options'}[0];
        }
    } else {
        $mode = $cmd{'command'}[1];
    }

    if ( $mode eq 'get' ) {
        foreach my $section ( tied(%pf_conf)->Sections ) {
            foreach my $key ( keys %{ $pf_conf{$section} } ) {
                $pf_conf{$section}{$key} =~ s/\s+$//;
            }
        }
<<<<<<< HEAD
        # TODO columns should be auto-detected and displayed based on ui.conf (like print_results does)
        my @columns = qw(ip mask type enforcement vip);
        print "interface|" . join( "|", @columns ) . "\n";
=======

        my @fields = field_order();
        print join( $delimiter, @fields ) . "\n";
>>>>>>> 5283c20e
        foreach my $section ( keys %pf_conf ) {
            if ( $section =~ /^interface (.+)$/ ) {
                my $interface_name = $1;
                if (   ( $cmd{'command'}[2] eq 'all' )
                    || ( $cmd{'command'}[2] eq $interface_name ) )
                {
                    my @values;
                    foreach my $column (@fields) {
                        push @values, ( $pf_conf{$section}{$column} || '' );
                    }
                    print $interface_name . $delimiter . join( $delimiter, @values ) . "\n";
                }
            }
        }
    } elsif ( $mode eq 'delete' ) {
        my $section      = $cmd{'command'}[2];
        my $section_name = "interface $section";
        if ( $section eq 'all' ) {
            print "This interface can't be deleted (Error at line ".__LINE__." in pfcmd)\n";
            exit;
        } else {
            if ( tied(%pf_conf)->SectionExists($section_name) ) {
                tied(%pf_conf)->DeleteSection($section_name);
                tied(%pf_conf)->WriteConfig( $conf_dir . "/pf.conf" )
                    or $logger->logdie("Unable to write config to $conf_dir/pf.conf. "
                        ."You might want to check the file's permissions. (pfcmd line ".__LINE__.".)"); # web ui hack
                require pf::configfile;
                import pf::configfile;
                configfile_import( $conf_dir . "/pf.conf" );
            } else {
                print "Unknown interface $section! (Error at line ".__LINE__." in pfcmd)\n";
                exit;
            }
        }
    } elsif ( $mode eq 'edit' ) {
        my $section      = $cmd{'interfaceconfig_options'}[1];
        my $section_name = "interface $section";
        my @assignments  = @{ $cmd{'interfaceconfig_assignment'} };
        if ( tied(%pf_conf)->SectionExists($section_name) ) {
            foreach my $assignment (@assignments) {
                my ( $param, $value ) = @$assignment;
                if ( defined( $pf_conf{$section_name}{$param} ) ) {
                    tied(%pf_conf)->setval( $section_name, $param, $value );
                } else {
                    tied(%pf_conf)->newval( $section_name, $param, $value );
                }
            }
            tied(%pf_conf)->WriteConfig( $conf_dir . "/pf.conf" )
                or $logger->logdie("Unable to write config to $conf_dir/pf.conf. "
                    ."You might want to check the file's permissions. (pfcmd line ".__LINE__.".)"); # web ui hack
            require pf::configfile;
            import pf::configfile;
            configfile_import( $conf_dir . "/pf.conf" );
        } else {
            print "Unknown interface $section! (Error at line ".__LINE__." in pfcmd)\n";
            exit;
        }
    } elsif ( $mode eq 'add' ) {
        my $section      = $cmd{'interfaceconfig_options'}[1];
        my $section_name = "interface $section";
        my @assignments  = @{ $cmd{'interfaceconfig_assignment'} };
        if ( !( tied(%pf_conf)->SectionExists($section_name) ) ) {
            foreach my $assignment (@assignments) {
                tied(%pf_conf)->AddSection($section_name);
                my ( $param, $value ) = @$assignment;
                tied(%pf_conf)->newval( $section_name, $param, $value );
            }
            tied(%pf_conf)->WriteConfig( $conf_dir . "/pf.conf" )
                or $logger->logdie("Unable to write config to $conf_dir/pf.conf. "
                    ."You might want to check the file's permissions. (pfcmd line ".__LINE__.".)"); # web ui hack
            require pf::configfile;
            import pf::configfile;
            configfile_import( $conf_dir . "/pf.conf" );
        } else {
            print "Interface $section already exists! (Error at line ".__LINE__." in pfcmd)\n";
            exit;
        }
    }
}

sub switchconfig {
    require Config::IniFiles;
    my %switches_conf;
    tie %switches_conf, 'Config::IniFiles',
        ( -file => "$conf_dir/switches.conf" );
    my @errors = @Config::IniFiles::errors;
    if ( scalar(@errors) ) {
        $logger->error(
            "Error reading switches.conf: " . join( "\n", @errors ) . "\n" );
        return 0;
    }

    my $mode;
    if ( scalar( @{ $cmd{'command'} } ) == 1 ) {
        if ( exists( $cmd{'switchconfig_options'} ) ) {
            $mode = $cmd{'switchconfig_options'}[0];
        }
    } else {
        $mode = $cmd{'command'}[1];
    }

    if ( $mode eq 'get' ) {
        foreach my $section ( tied(%switches_conf)->Sections ) {
            foreach my $key ( keys %{ $switches_conf{$section} } ) {
                $switches_conf{$section}{$key} =~ s/\s+$//;
            }
        }

        #sort the switches (http://www.sysarch.com/Perl/sort_paper.html)
        my %switches_conf_tmp = %switches_conf;
        delete $switches_conf_tmp{'default'};
        my @sections_tmp = keys(%switches_conf_tmp);
        my @sections
            = map substr( $_, 4 ) => sort
            map pack( 'C4' => /(\d+)\.(\d+)\.(\d+)\.(\d+)/ )
            . $_ => @sections_tmp;
        unshift( @sections, 'default' );

        my @fields = field_order();
        print join( $delimiter, @fields ) . "\n";

        foreach my $section (@sections) {
            if (   ( $cmd{'command'}[2] eq 'all' )
                || ( $cmd{'command'}[2] eq $section ) )
            {
                my @values;
                foreach my $column (@fields) {
                    if ( $column eq 'ip' ) {
                        push @values, $section;
                    } else {
                        push @values,
                            (      $switches_conf{$section}{$column}
                                || $switches_conf{'default'}{$column}
                                || '' );
                    }
                }
                print join( $delimiter, @values ) . "\n";
            }
        }
    } elsif ( $mode eq 'delete' ) {
        my $section = $cmd{'command'}[2];
        if ( $section =~ /^(default|all|127.0.0.1)$/ ) {
            print "This switch can't be deleted (Error at line ".__LINE__." in pfcmd)\n";
            exit;
        } else {
            if ( tied(%switches_conf)->SectionExists($section) ) {
                tied(%switches_conf)->DeleteSection($section);
                my $tied_switch = tied(%switches_conf);
                $tied_switch->WriteConfig($conf_dir . "/switches.conf")
                    or $logger->logdie("Unable to write config to $conf_dir/switches.conf. "
                        ."You might want to check the file's permissions. (pfcmd line ".__LINE__.".)"); # hack
                require pf::configfile;
                import pf::configfile;
                configfile_import( $conf_dir . "/switches.conf" );
            } else {
                print "Unknown switch $section! (Error at line ".__LINE__." in pfcmd)\n";
                exit;
            }
        }
    } elsif ( $mode eq 'edit' ) {
        my $section     = $cmd{'switchconfig_options'}[1];
        my @assignments = @{ $cmd{'switchconfig_assignment'} };
        if ( tied(%switches_conf)->SectionExists($section) ) {
            foreach my $assignment (@assignments) {
                my ( $param, $value ) = @$assignment;
                if ($section eq 'default') {
                    if ( defined( $switches_conf{$section}{$param} ) ) {
                        tied(%switches_conf)
                            ->setval( $section, $param, $value );
                    } else {
                        tied(%switches_conf)
                            ->newval( $section, $param, $value );
                    }
                } else {
                    if ( defined( $switches_conf{$section}{$param} ) ) {
                        if (   ( !exists( $switches_conf{'default'}{$param} ) )
                            || ( $switches_conf{'default'}{$param} ne $value ) )
                        {
                            tied(%switches_conf)
                                ->setval( $section, $param, $value );
                        } else {
                            tied(%switches_conf)->delval( $section, $param );
                        }
                    } else {
                        if (   ( !exists( $switches_conf{'default'}{$param} ) )
                            || ( $switches_conf{'default'}{$param} ne $value ) )
                        {
                            tied(%switches_conf)
                                ->newval( $section, $param, $value );
                        }
                    }
                }
            }
            my $tied_switch = tied(%switches_conf);
            $tied_switch->WriteConfig($conf_dir . "/switches.conf")
                or $logger->logdie("Unable to write config to $conf_dir/switches.conf. "
                    ."You might want to check the file's permissions. (pfcmd line ".__LINE__.".)"); # web ui hack
            require pf::configfile;
            import pf::configfile;
            configfile_import( $conf_dir . "/switches.conf" );
        } else {
            print "Unknown switch $section! (Error at line ".__LINE__." in pfcmd)\n";
            exit;
        }
    } elsif ( $mode eq 'add' ) {
        my $section     = $cmd{'switchconfig_options'}[1];
        my @assignments = @{ $cmd{'switchconfig_assignment'} };
        if ( !( tied(%switches_conf)->SectionExists($section) ) ) {
            foreach my $assignment (@assignments) {
                tied(%switches_conf)->AddSection($section);
                my ( $param, $value ) = @$assignment;
                if (   ( !exists( $switches_conf{'default'}{$param} ) )
                    || ( $switches_conf{'default'}{$param} ne $value ) )
                {
                    tied(%switches_conf)->newval( $section, $param, $value );
                }
            }
            my $tied_switch = tied(%switches_conf);
            $tied_switch->WriteConfig($conf_dir . "/switches.conf")
                or $logger->logdie("Unable to write config to $conf_dir/switches.conf. "
                    ."You might want to check the file's permissions. (pfcmd line ".__LINE__.".)"); # web ui hack
            require pf::configfile;
            import pf::configfile;
            configfile_import( $conf_dir . "/switches.conf" );
        } else {
            print "Switch $section already exists! (Error at line ".__LINE__." in pfcmd)\n";
            exit;
        }
    }
}

#
#  host history
#
sub history {
    require pf::iplog;
    import pf::iplog;
    my $addr = $cmd{command}[1];
    my $date;
    $date = str2time( $cmd{command}[2] ) if ( defined $cmd{command}[1] );
    my ( $function, %params );
    if ( $addr =~ /^(\d{1,3}\.){3}\d{1,3}$/ ) {
        $function = "iplog_history_ip";
    } else {
        $function = "iplog_history_mac";
    }
    if ($date) {
        $params{'date'} = $date;
    }
    exit( print_results( $function, $addr, %params ) );
}

sub ipmachistory {
    require pf::iplog;
    import pf::iplog;
    my $addr = $cmd{command}[1];
    my ( $function, %params );
    if ( $addr =~ /^(\d{1,3}\.){3}\d{1,3}$/ ) {
        $function = "iplog_history_ip";
    } else {
        $function = "iplog_history_mac";
    }
    if (scalar(@{$cmd{command}}) == 4) {
        $params{'start_time'} = str2time( $cmd{command}[2] );
        $params{'end_time'}   = str2time( $cmd{command}[3] );
    }
    exit( print_results( $function, $addr, %params ) );
}

sub traplog {
    require pf::traplog;
    import pf::traplog;
    if (   ( scalar( @{ $cmd{'command'} } ) == 2 )
        && ( $cmd{command}[1] eq 'update' ) )
    {
        traplog_update_rrd();
    } else {
        my $nb = $cmd{'command'}[1];
        my %params;
        $params{'timespan'} = $cmd{'command'}[2];
        exit(
            print_results(
                'traplog_get_switches_with_most_traps',
                $nb, %params
            )
        );
    }
    exit;
}

#
# stop/start pf services
# return service status
#
sub service {
    my $service = $cmd{command}[1];
    my $command = $cmd{command}[2];
    require pf::services;
    import pf::services;

    $logger->info("Executing pfcmd service $service $command");

    if ( lc($command) eq 'status' ) {
        my @services;
        if ( $service eq 'pf' ) {
            @services = @pf::services::ALL_SERVICES;
        } else {
            push( @services, $service );
        }
        my @incorrectly_stopped_services     = ();
        my @services_which_should_be_started = pf::services::service_list(@services);
        print "service|shouldBeStarted|pid\n";
        foreach my $tmp (@services) {
            my $should_be_started = (
                (   grep( { $_ eq $tmp } @services_which_should_be_started )
                        > 0
                ) ? 1 : 0
            );
            my $pid = pf::services::service_ctl( $tmp, 'status' );
            if ( ($should_be_started) && ( !$pid ) ) {
                push @incorrectly_stopped_services, $tmp;
            }
            print "$tmp|$should_be_started|$pid\n";
        }
        return ( ( scalar(@incorrectly_stopped_services) > 0 ) ? 3 : 0 );
    }

    if ( lc($command) eq 'watch' ) {
        my @services;
        if ( $service eq "pf" ) {
            @services = @pf::services::ALL_SERVICES;
        } else {
            push( @services, $service );
        }
        my @services_which_should_be_started = pf::services::service_list(@services);
        my @incorrectly_stopped_services     = ();
        foreach my $tmp (@services) {
            my $should_be_started = (grep( { $_ eq $tmp } @services_which_should_be_started ) > 0);
            my $pid = pf::services::service_ctl( $tmp, 'status' );
            if ( ($should_be_started) && ( !$pid ) ) {
                push @incorrectly_stopped_services, $tmp;
            }
        }
        if (@incorrectly_stopped_services) {
            $logger->info("watch found incorrectly stopped services: " . join(", ", @incorrectly_stopped_services));
            print "The following processes are not running:\n" . " - "
                . join( "\n - ", @incorrectly_stopped_services ) . "\n";
            if ( isenabled( $Config{'servicewatch'}{'email'} ) ) {
                my %message;
                $message{'subject'} = "PF WATCHER ALERT";
                $message{'message'}
                    = "The following processes are not running:\n" . " - "
                    . join( "\n - ", @incorrectly_stopped_services ) . "\n";
                pfmailer(%message);
            }
            if ( isenabled( $Config{'servicewatch'}{'restart'} ) ) {
                $command = 'restart';
            } else {
                return 1;
            }
        } else {
            return 1;
        }
    }

    if ( lc($command) eq 'restart' ) {
        if ( lc($service) eq 'pf' ) {
            $logger->info(
                "packetfence restart ... executing stop followed by start");
            local $cmd{command}[2] = "stop";
            service();
            local $cmd{command}[2] = "start";
            service();
            return 1;
        } else {
            if ( !pf::services::service_ctl( $service, "status" ) ) {
                $command = "start";
            }
        }
    }

    my @services;
    if ( $service ne 'pf' ) {
        # make sure that snort is not started without pfdetect
        if ($service eq 'snort') {
            if ( !pf::services::service_ctl( 'pfdetect', 'status' ) ) {
                $logger->info('addind pfdetect to list of services so that snort can be started');
                push @services, 'pfdetect';
            }
        }
        push @services, $service;
    } else {
        @services = pf::services::service_list(@pf::services::ALL_SERVICES);
    }

    my @alreadyRunningServices = ();
    if ( lc($command) eq 'start' ) {
        require pf::pfcmd::checkup;
        import pf::pfcmd::checkup;
        checkup(@services);
        my $nb_running_services = 0;
        foreach my $tmp (@pf::services::ALL_SERVICES) {
            if ( pf::services::service_ctl( $tmp, "status" ) ) {
                $nb_running_services++;
                push @alreadyRunningServices, $tmp;
            }
        }
        if ( $nb_running_services == 0 ) {
            $logger->info("saving current iptables to var/iptables.bak");
            require pf::iptables;
            pf::iptables::iptables_save( $install_dir . '/var/iptables.bak' );
        }
    }

    print "service|command\n";
    if ( $command ne 'stop' ) {
        print "config files|$command\n";
        require pf::os;
        pf::os::import_dhcp_fingerprints();
        pf::services::read_violations_conf();
        print "iptables|$command\n";
        require pf::iptables;
        pf::iptables::iptables_generate();
    }

    foreach my $srv (@services) {
        if (   ( $command eq 'start' )
            && ( grep( { $_ eq $srv } @alreadyRunningServices ) == 1 ) )
        {
            print "$srv|already running\n";
        } else {
            pf::services::service_ctl( $srv, $command );
            print "$srv|$command\n";
        }
    }

    if ( lc($command) eq 'stop' ) {
        my $nb_running_services = 0;
        foreach my $tmp (@pf::services::ALL_SERVICES) {
            if ( pf::services::service_ctl( $tmp, "status" ) ) {
                $nb_running_services++;
            }
        }
        if ( $nb_running_services == 0 ) {
            require pf::iptables;
            pf::iptables::iptables_restore( $install_dir . '/var/iptables.bak' );
        } else {
            if ( lc($service) eq 'pf' ) {
                $logger->error(
                    "Even though 'service pf stop' was called, there are still $nb_running_services services running. " 
                     . "Can't restore iptables from var/iptables.bak"
                );
            }
        }
    }
    return 0;
}

sub class {
    my ( $function, $id );
    require pf::class;
    import pf::class;
    $id = $cmd{'command'}[2];
    if ( $id && $id !~ /all/ ) {
        $function = "class_view";
    } else {
        $function = "class_view_all";
    }
    exit( print_results( $function, $id ) );
}

sub checkup {
    require pf::services;
    require pf::pfcmd::checkup;
    no warnings "once"; #avoids only used once warnings generated by the access of pf::pfcmd::checkup namespace

    my @problems = pf::pfcmd::checkup::sanity_check(pf::services::service_list(@pf::services::ALL_SERVICES));
    foreach my $entry (@problems) {
        chomp $entry->{$pf::pfcmd::checkup::MESSAGE};
        print $entry->{$pf::pfcmd::checkup::SEVERITY}  . " - " . $entry->{$pf::pfcmd::checkup::MESSAGE} . "\n";
    }

    # if there is a fatal problem, exit with status 255
    foreach my $entry (@problems) {
        if ($entry->{$pf::pfcmd::checkup::SEVERITY} eq $pf::pfcmd::checkup::FATAL) {
            exit(255);
        }
    }

    if (@problems) {
        return $TRUE;
    } else {
        return $FALSE;
    }
}

#
sub trigger {
    my ( $function, $id, %params );
    require pf::trigger;
    import pf::trigger;
    $id = $cmd{command}[2];
    if ( ( defined $cmd{command}[3] ) && ( $cmd{command}[3] ne '' ) ) {
        if ( $id eq 'all' ) {
            $id       = $cmd{command}[3];
            $function = "trigger_view_type";
        } else {
            $params{'type'} = $cmd{command}[3];
            $function = "trigger_view";
        }
    } elsif ( $id && $id !~ /all/ ) {
        $function = "trigger_view_tid";
    } else {
        $function = "trigger_view_all";
    }
    exit( print_results( $function, $id, %params ) );
}

#
sub fingerprint {
    my ( $function, $id );
    require pf::os;
    import pf::os;
    $id = $cmd{command}[2];
    if ( $id && $id ne 'all' ) {
        $function = "dhcp_fingerprint_view";
    } else {
        $function = "dhcp_fingerprint_view_all";
    }
    exit( print_results( $function, $id ) );
}

sub useragent {
    my ( $function, $id );
    require pf::useragent;
    pf::useragent->import(qw(view view_all));
    $id = $cmd{command}[2];
    if ( $id && $id ne 'all' ) {
        $function = "view";
    } else {
        $function = "view_all";
    }
    exit( print_results( $function, $id ) );
}

sub version {
    # TODO: move this code into library code and have pf::config hold the value somewhere.
    # Then report the version in Web Services API calls like for the Extreme Switches' appName
    my ( $pfrelease_fh, $release );
    open( $pfrelease_fh, '<', "$conf_dir/pf-release" )
        || $logger->logdie("Unable to open $conf_dir/pf-release: $!");
    $release = <$pfrelease_fh>;
    close($pfrelease_fh);
    print $release;
}

#
#  schedule a host scan
#
sub schedule {
    my $command = $cmd{command}[0];
    my $service;
    $service = $cmd{command}[1] if ( defined $cmd{command}[1] );
    my $option   = $cmd{schedule_options}[0];
    my $hostaddr = $cmd{schedule_options}[1];
    my %params   = format_assignment( @{ $cmd{assignment} } );

    #scan now, no cron entry
    if ( $option && $option eq 'now' ) {
        
        $logger->trace("pcmd schedule now called");

        require pf::scan;
        pf::scan::run_scan($hostaddr);

        $logger->trace("leaving pfcmd schedule now");

    # or modify cron
    } else {
        require pf::schedule;
    
        my $date = $params{date} || 0;
    
        my $cron = new pf::schedule();
        $cron->load_cron("pf");
        print join( $delimiter, ( "id", "date", "hosts" ) ) . "\n";
        if ( $option eq 'view' ) {
            if ( $hostaddr eq 'all' ) {
                print $cron->get_indexes();
            } else {
                my $cronref = $cron->get_index($hostaddr);
                if (defined($cronref)) {
                    print join( $delimiter, $cron->get_index($hostaddr) ) . "\n";
                }
            }
            return (1);
        } elsif ( $option eq 'add' ) {
            $logger->trace("Adding scheduled scan cron entry with date: $date");
            my @fields = split( /\s+/, $date );
            if (   !$date
                || scalar(@fields) != 5
                || $date !~ /^([\d\-\,\/\* ])+$/)
            {
                print "Date format incorrect $date\n";
                $logger->error("date format incorrect");
                return (0);
            } else {
                $cron->add_index( $date,
                    $bin_dir . "/pfcmd schedule now $hostaddr" );
            }
        } elsif ( $option eq 'delete' ) {
            $cron->delete_index($hostaddr);
            $cron->write_cron("pf");
            return 1;
        } elsif ( $option eq 'edit' ) {
            my $id = $hostaddr;
            my ( $oldate, $oldaddr )
                = ( $cron->get_index($id) )[ 1, 2 ];
            $hostaddr = $oldaddr;
            $hostaddr = $params{hosts} if ( $params{hosts} );
            $date     = $oldate if ( !$date );
            $logger->info("updating schedule number $id to date=$date,hostaddr=$hostaddr");
            $cron->update_index($id, $date, $bin_dir."/pfcmd schedule now $hostaddr");
        } else {
            $logger->error("Schedule Failed");
            return (0);
        }
    
        print $cron->get_indexes();
        $cron->write_cron("pf");
    }
}

#
#
#
sub config_entry {
    my ( $param, $value ) = @_;
    my ( $default, $orig_param, $dot_param, $param2, $type, $options, $val );

    $orig_param = $param;
    $dot_param  = $param;
    $dot_param =~ s/\s+/\./g;
    ( $param, $param2 ) = split( " ", $param ) if ( $param =~ /\s/ );

    if ( defined( $defaults{$orig_param}{$value} ) ) {
        $default = $defaults{$orig_param}{$value};
    } else {
        $default = "";
    }
    if ( defined( $documentation{"$param.$value"}{'options'} ) ) {
        $options = $documentation{"$param.$value"}{'options'};
        $options =~ s/\|/;/g;
    } else {
        $options = "";
    }
    if ( defined( $documentation{"$param.$value"}{'type'} ) ) {
        $type = $documentation{"$param.$value"}{'type'};
    } else {
        $type = "text";
    }
    if ( defined( $myconfig{$orig_param}{$value} ) ) {
        $val = "$dot_param.$value=$myconfig{$orig_param}{$value}";
    } else {
        $val = "$dot_param.$value=";
    }
    return join( "|", $val, $default, $options, $type ) . "\n";
}

#
# parse pf.conf and defaults from pf.conf.defaults
#
sub config {
    my $option = $cmd{command}[1];
    my $param  = $cmd{command}[2];
    my $value  = "";

    tie %documentation, 'Config::IniFiles',
        ( -file => $conf_dir . "/documentation.conf" )
        or $logger->logdie("Unable to open documentation.conf: $!");
    tie %defaults, 'Config::IniFiles', ( -file => $default_config_file )
        or $logger->logdie("Unable to open $default_config_file: $!");
    # load config if it exists
    if ( -e $config_file ) {
        tie %myconfig, 'Config::IniFiles', ( -file => $config_file )
            or $logger->logdie("Unable to open $config_file: $!");
    }
    # start with an empty file
    else {
        tie %myconfig, 'Config::IniFiles';
        tied(%myconfig)->SetFileName($config_file);
    }

    if ( lc($option) eq 'set' ) {
        if ($param =~ /^([^=]+)=(.+)?$/) {
            $param = $1;
            $value = (defined($2) ? $2 : '');
        }
        else {
            require pf::pfcmd::help;
            pf::pfcmd::help::usage("config");
        }
    }

    # get rid of spaces (a la [interface X])
    #$param =~ s/\s+/./g;

    my $parm;
    my $section;

    if ( $param =~ /^(interface)\.(.+)+\.([^.]+)$/ ) {
        $parm    = $3;
        $section = "$1 $2";
    } elsif ( $param =~ /^(proxies)\.(.+)$/ ) {
        $parm = $2;
        $section = $1;
    } else {
        my @stuff = split( /\./, $param );
        $parm = pop(@stuff);
        $section = join( " ", @stuff );
    }

    if ( lc($option) eq 'get' ) {
        if ( $param eq 'all' ) {
            foreach my $a ( sort keys(%Config) ) {
                foreach my $b ( keys( %{ $Config{$a} } ) ) {
                    print config_entry( $a, $b );
                }
            }
            exit;
        }
        if ( defined( $Config{$section}{$parm} ) ) {
            print config_entry( $section, $parm );
        } else {
            print "Unknown configuration parameter: $section.$param!\n";
            exit($pf::pfcmd::ERROR_CONFIG_UNKNOWN_PARAM);
        }
    } elsif ( lc($option) eq 'help' ) {
        if ( defined( $documentation{$param}{'description'} ) ) {
            print uc($param) . "\n";
            print "Default: $defaults{$section}{$parm}\n"
                if ( defined( $defaults{$section}{$parm} ) );
            print "Options: $documentation{$param}{'options'}\n"
                if ( defined( $documentation{$param}{'options'} ) );
            if ( ref( $documentation{$param}{'description'} ) eq 'ARRAY' ) {
                print join( "\n", @{ $documentation{$param}{'description'} } )
                    . "\n";
            } else {
                print $documentation{$param}{'description'} . "\n";
            }
        } else {
            print "No help available for $param\n";
            exit($pf::pfcmd::ERROR_CONFIG_NO_HELP);;
        }
    } elsif ( lc($option) eq 'set' ) {
        if ( !defined( $Config{$section}{$parm} ) ) {
            print "Unknown configuration parameter $section.$parm!\n";
            exit($pf::pfcmd::ERROR_CONFIG_UNKNOWN_PARAM);
        } else {

            #write out the local config only - with the new value.
            if ( defined( $myconfig{$section}{$parm} ) ) {
                if (   ( !defined( $myconfig{$section}{$param} ) )
                    || ( $defaults{$section}{$parm} ne $value ) )
                {
                    tied(%myconfig)->setval( $section, $parm, $value );
                } else {
                    tied(%myconfig)->delval( $section, $parm );
                }
            } elsif ( $defaults{$section}{$parm} ne $value ) {
                tied(%myconfig)->newval( $section, $parm, $value );
            }
            tied(%myconfig)->WriteConfig( $conf_dir . "/pf.conf" )
                or $logger->logdie("Unable to write config to $conf_dir/pf.conf. "
                    ."You might want to check the file's permissions. (pfcmd line ".__LINE__.".)"); # web ui hack
            require pf::configfile;
            import pf::configfile;
            configfile_import( $conf_dir . "/pf.conf" );
        }
    }
}

#
# run reports
#
sub report {
    require pf::pfcmd::report;
    import pf::pfcmd::report;
    my $option = $cmd{command}[0];
    my $service;
    $service = $cmd{command}[1] if ( defined $cmd{command}[1] );
    my $type;
    if ( ( defined $cmd{command}[2] ) && ( $cmd{command}[2] ne '' ) ) {
        $type = $cmd{command}[2];
    } else {
        $type = 'all';
    }
    exit( print_results( "report_" . $service . "_" . $type ) );
}

sub configfiles {
    my $option = $cmd{command}[1];
    require pf::configfile;
    import pf::configfile;
    if ( $option eq "push" ) {
        configfile_import( $conf_dir . '/pf.conf' );
        configfile_import( $conf_dir . '/log.conf' );
        configfile_import( $conf_dir . '/switches.conf' );
        configfile_import( $conf_dir . '/violations.conf' );
        configfile_import( $network_config_file );
        configfile_import( $conf_dir . '/ui.conf' );
        configfile_import( $conf_dir . '/floating_network_device.conf' );
    } elsif ( $option eq "pull" ) {
        configfile_export( $conf_dir . '/pf.conf' );
        configfile_export( $conf_dir . '/log.conf' );
        configfile_export( $conf_dir . '/switches.conf' );
        configfile_export( $conf_dir . '/violations.conf' );
        configfile_export( $network_config_file );
        configfile_export( $conf_dir . '/ui.conf' );
        configfile_export( $conf_dir . '/floating_network_device.conf' );
    }
    exit;
}

#
#
#
sub reload {
    my $option = $cmd{command}[1];
    if ( $option eq "fingerprints" ) {
        require pf::os;
        my $fp_total = pf::os::import_dhcp_fingerprints({ force => $TRUE });
        $logger->info("$fp_total DHCP fingerprints reloaded");
        print "$fp_total DHCP fingerprints reloaded\n";
    } elsif ( $option eq "violations" ) {
        require pf::services;
        pf::services::read_violations_conf();
        $logger->info("Violation classes reloaded");
        print "Violation classes reloaded\n";
    }
    exit;
}

sub update {
    my $option = $cmd{command}[1];
    require LWP::UserAgent;
    my $browser = LWP::UserAgent->new;
    if ( $option eq "fingerprints" ) {
        my $response = $browser->get($dhcp_fingerprints_url);
        if ( !$response->is_success ) {
            $logger->logdie( "Unable to update DHCP fingerprints: "
                    . $response->status_line );
        } else {
            my ($fingerprints_fh);
            open( $fingerprints_fh, '>', "$dhcp_fingerprints_file" )
                || $logger->logdie(
                "Unable to open $dhcp_fingerprints_file: $!");
            my $fingerprints = $response->content;
            my ($version)
                = $fingerprints
                =~ /^#\s+dhcp_fingerprints.conf:\s+(version.+?)\n/;
            print $fingerprints_fh $fingerprints;
            close($fingerprints_fh);
            $logger->info(
                "DHCP fingerprints updated via $dhcp_fingerprints_url to $version"
            );
            print
                "DHCP fingerprints updated via $dhcp_fingerprints_url to $version\n";
            require pf::os;
            my $fp_total = pf::os::import_dhcp_fingerprints({ force => $TRUE });
            $logger->info("$fp_total DHCP fingerprints reloaded");
            print "$fp_total DHCP fingerprints reloaded\n";
        }
    } elsif ( $option eq "oui" ) {
        my $response = $browser->get($oui_url);
        if ( !$response->is_success ) {
            $logger->logdie(
                "Unable to update OUI prefixes: " . $response->status_line );
        } else {
            my ($oui_fh);
            open( $oui_fh, '>', "$oui_file" )
                || $logger->logdie("Unable to open $oui_file: $!");
            print $oui_fh $response->content;
            close($oui_fh);
            $logger->info("OUI prefixes updated via $oui_url");
            print "OUI prefixes updated via $oui_url\n";
        }
    }
    exit;
}

sub graph {
    my $graph = $cmd{command}[1];
    if (   ( $graph ne 'ifoctetshistoryuser' )
        && ( $graph ne 'ifoctetshistorymac' )
        && ( $graph ne 'ifoctetshistoryswitch' ) )
    {
        require pf::pfcmd::graph;
        import pf::pfcmd::graph;
        my $interval;
        if ( defined $cmd{command}[2] ) {
            $interval = $cmd{command}[2];
        } else {
            $interval = "day";
        }
        exit( print_graph_results( \&{"main::graph_$graph"}, $interval ) );
    } else {
        require pf::ifoctetslog;
        import pf::ifoctetslog;
        my %params;
        $params{'start_time'} = str2time( $cmd{command}[-2] );
        $params{'end_time'}   = str2time( $cmd{command}[-1] );
        my @results;
        if ( $graph eq 'ifoctetshistoryuser' ) {
            @results = ifoctetslog_graph_user( $cmd{command}[2], %params );
        } elsif ( $graph eq 'ifoctetshistorymac' ) {
            @results = ifoctetslog_graph_mac( $cmd{command}[2], %params );
        } elsif ( $graph eq 'ifoctetshistoryswitch' ) {
            $params{'ifIndex'} = $cmd{command}[3];
            @results
                = ifoctetslog_graph_switchport( $cmd{command}[2], %params );
        }
        print "count|mydate|series\n";
        foreach my $set (@results) {
            print $set->{'throughPutIn'} . "|" . $set->{'mydate'} . "|in\n";
            print $set->{'throughPutOut'} . "|" . $set->{'mydate'} . "|out\n";
        }
    }
}

sub lookup {
    my $option  = $cmd{command}[0];
    my $service = $cmd{command}[1];
    my $id      = $cmd{command}[2];

    push @INC, $bin_dir;
    if ( $service eq 'person' ) {
        require pf::person;
        import pf::person;
        require pf::lookup::person;
        my $tmp_lookup = pf::lookup::person::lookup_person($id);
        print $tmp_lookup;
    } else {
        require pf::lookup::node;
        my $tmp_lookup = pf::lookup::node::lookup_node($id);
        print $tmp_lookup;
    }
}

#
# parse ui.conf config file
#
sub ui {
    my $service  = $cmd{command}[1];
    my $option   = $cmd{command}[2];
    my $interval = $cmd{command}[3];
    if ( $service eq "menus" ) {

        Readonly my %table2key => (
            'person'    => 'pid',
            'node'      => 'mac',
            'violation' => 'id',
            'class'     => 'vid',
            'trigger'   => 'trigger',
            'scan'      => 'id',
        );

        # TODO: remove this test when we will reactivate Scan from web admin, it is no longer valid
        # check if Net::Nessus::ScanLite is installed
        my $scanLiteInstalled = 1;
        eval 'use Net::Nessus::ScanLite';
        if ($@) {
            $scanLiteInstalled = 0;
        }

        # read in configuration file
        my %uiconfig;
        my $ui_conf_file = $conf_dir . "/ui.conf";
        if ( defined( $option ) ) {
            $ui_conf_file = $conf_dir . "/" . $option;
        }
        tie %uiconfig, 'Config::IniFiles', ( -file => $ui_conf_file )
            or $logger->logdie("Unable to open $ui_conf_file: $!");

        my $string;
        foreach my $section ( tied(%uiconfig)->Sections ) {
            my @array = split( /\./, $section );
            my $service;
            $service = $array[1] if ( $array[1] );

            # don't show scan menu if feature is not installed
            next if ( ( defined $service ) && ( $service eq "scan" ) && ( !$scanLiteInstalled ) );

            $string .= join( "|", @array ) . "|";
            my @keys;

            foreach
                my $key ( split( /\s*,\s*/, $uiconfig{$section}{'display'} ) )
            {
                my $key2;
                if (   defined $service
                    && defined( $table2key{$service} )
                    && $table2key{$service} eq $key )
                {
                    $key2 = $key . "*";
                } else {
                    $key2 = $key;
                }
                $key =~ s/^-//;
                # don't show scan menu if feature is not installed
                next if ( ( $key eq "scan" ) && ( !$scanLiteInstalled ) );

                if ( defined $uiconfig{$section}{$key} ) {
                    push @keys, "$key2='$uiconfig{$section}{$key}'";
                } else {
                    push @keys, "$key2='$key2'";
                }
            }
            $string .= join( ":", @keys ) . "\n";
        }
        print $string;
    } elsif ( $service eq "dashboard" ) {
        require pf::pfcmd::dashboard;
        import pf::pfcmd::dashboard;
        $interval = 3 unless ($interval);
        exit( print_results( "nugget_" . $option, $interval ) );
    } else {
        require pf::pfcmd::help;
        pf::pfcmd::help::usage("help");
    }
}

#
# node,person,violation parser
#
# TODO: this method could be streamlined to remove all corner cases that grew in it over time
sub command_param {
    my ($type)  = @_;
    my $options = $type . "_options";
    my $option  = $cmd{$options}[0];
    my $id      = $cmd{$options}[1];

    # strip out the delimiter
    $id =~ s/$delimiter//g;
    my $function = $type;
    if ( $option eq "view" ) {
        $function .= "_view";
        $function .= "_all" if ( $id eq 'all' );
        my %params;

        #use Data::Dumper;
        #print Dumper(%cmd);
        if ( defined( $cmd{'orderby_options'} ) ) {
            $params{'orderby'} = 'order by ' . $cmd{'orderby_options'}[2];
            if ( scalar( @{ $cmd{'orderby_options'} } ) == 4 ) {
                $params{'orderby'} .= " " . $cmd{'orderby_options'}[3];
            }
        }
        if ( defined( $cmd{'limit_options'} ) ) {
            $params{'limit'}
                = 'limit '
                . $cmd{'limit_options'}[1] . ','
                . $cmd{'limit_options'}[3];
        }
        if ( defined( $cmd{'node_filter'} ) ) {
            $function .= "_all";
            $params{'where'}{'type'}  = $cmd{'node_filter'}[0];
            $params{'where'}{'value'} = $cmd{'node_filter'}[1];
        }
        exit( print_results( $function, $id, %params ) );
        return (0);
    } elsif ( $option eq "count" ) {
        $function .= "_count_all";
        my %params;
        if ( defined( $cmd{'node_filter'} ) ) {
            $params{'where'}{'type'}  = $cmd{'node_filter'}[0];
            $params{'where'}{'value'} = $cmd{'node_filter'}[1];
        }
        exit( print_results( $function, $id, %params ) );
        return (0);
    } elsif ( $option eq "add" ) {
        $function .= "_add";
    } elsif ( $option eq "edit" ) {
        $function .= "_modify";
    } elsif ( $option eq "delete" ) {
        $function .= "_delete";
    } else {
        usage("param");
    }

    my $assignment  = $type . "_assignment";
    my %params      = format_assignment( @{ $cmd{$assignment} } );
    my $returnValue = 0;
    if ( ( $function eq "node_modify" ) || ( $function eq "node_add" ) ) {
        $id = lc($id);
    }

    #print Dumper(%params);
    # run update/or delete  and check return val
    if ( $function eq "violation_add" ) {
        # test coderef existence
        if (!exists(&{$main::{$function}})) {
            print "No such sub: $function at line ".__LINE__.".\n";
        } else {
            # execute coderef main::$function sub
            $logger->info( "pfcmd calling $function for " . $params{mac} );
            &{$main::{$function}}($params{mac}, $params{vid}, %params);
        }
    } else {
        if ( $function eq "violation_delete" ) {
            my @violation_data = violation_view($id);
            if ( scalar(@violation_data) == 1 ) {
                $params{mac} = $violation_data[0]->{'mac'};
            } else {
                $params{mac} = '';
            }
        } elsif ( $function eq "violation_modify" ) {
            if ( ( !exists( $params{'mac'} ) ) || ( $params{'mac'} eq '' ) ) {
                my @violation_data = violation_view($id);
                if ( scalar(@violation_data) == 1 ) {
                    $params{mac} = $violation_data[0]->{'mac'};
                } else {
                    $params{mac} = '';
                }
            }
        }
        # test coderef existence
        if (!exists(&{$main::{$function}})) {
            print "No such sub: $function at line ".__LINE__.".\n";
        } else {

            # execute coderef main::$function sub
            $logger->info("pfcmd calling $function for $id");
            $returnValue = &{$main::{$function}}($id, %params);
        }
    }
    if ( $returnValue != 2 ) {

        #print "$function updated\n";
        if ( $function =~ /^person_add|person_modify$/ ) {
            $logger->debug(
                "$function was called - we don't need to recalculate iptables and switchport VLAN assignments"
            );
        } else {
            # TODO proper exception framework please?
            if ( ($function =~ /^node_delete$/) and ($returnValue == 0) ) {
                $logger->logdie("Cannot delete this node since there are some records in locationlog table "
                    . "indicating that this node might still be connected and active on the network "
                    . "(pfcmd line ".__LINE__.".)"
                );
            } elsif ( ($function =~ /^person_delete$/) and ($returnValue == 0) ) {
                $logger->logdie(
                    "Cannot delete this person since there are some nodes associated to it. (pfcmd line ".__LINE__.".)"
                );
            }

            if (    ($function eq 'violation_add')
                 || ( $function eq 'violation_delete' ) 
                 || ( $function eq 'violation_modify' ) ) {
                pf::enforcement::reevaluate_access( $params{mac}, $function );
            } else {
                pf::enforcement::reevaluate_access( $id, $function );
            }
        }
        return (0);
    } else {
        if ( $function =~ /^node_add$/ ) {
            print "Error adding a node: The node already exists. (pfcmd line ".__LINE__.")\n";
        } else {
            print "error: please consult log for more information\n";
        }
        return (2);
    }
}

#
# given a function name and a table will execute the function and correctly format the output
# example: print_results("node","node_view_all");
#
sub print_results {
    my ( $function, $key, %params ) = @_;
    my $total;
    my @results;
    # calling a function looked up dynamically: first test coderef existence
    my $functionName = "main::$function";
    if ( !defined(&$functionName) ) {
        print "No such sub $function at line ". __LINE__ .".\n";
    } else {
        # then execute the method (looking up using main::..)
        @results = &{$main::{$function}}($key, %params);
    }
    $total = scalar(@results);
    if ($count) {
        $offset = scalar(@results) if ( $offset > scalar(@results) );
        $count = scalar(@results) - $offset
            if ( $offset + $count > scalar(@results) );
        @results = splice( @results, $offset, $count );
    }

    my @fields = field_order();
    push @fields, keys( %{ $results[0] } ) if ( !scalar(@fields) );

    if ( scalar(@fields) ) {
        print join( $delimiter, @fields ) . "\n";
        foreach my $row (@results) {
            next
                if ( defined( $row->{'mydate'} )
                && $row->{'mydate'} =~ /^00/ );
            my @values = ();
            foreach my $field (@fields) {
                my $value = $row->{$field};
                if ( defined($value) && $value !~ /^0000-00-00 00:00:00$/ ) {

                    # little hack to reverse dates
                    if ( $value =~ /^(\d+)\/(\d+)$/ ) {
                        $value = "$2/$1";
                    } elsif ( $value =~ /^(\d+)\/(\d+)\/(\d+)$/ ) {
                        $value = "$2/$3/$1";
                    }
                    push @values, $value;
                } else {
                    push @values, "";
                }
            }
            print join( $delimiter, @values ) . "\n";
        }
    }
    return ($total);
}

# This function has dirtied my soul.  I beg forgiveness for the disgusting code that follows.
# I need a brillo pad and a long, long shower...

sub print_graph_results {
    my ( $function, $interval ) = @_;
    require Date::Parse;

    # TOTAL HACK, but we avoid using yet another module
    my %months = (
        "01" => "31",
        "02" => "28",
        "03" => "31",
        "04" => "30",
        "05" => "31",
        "06" => "30",
        "07" => "31",
        "08" => "31",
        "09" => "30",
        "10" => "31",
        "11" => "30",
        "12" => "31"
    );

    my @results;
    if ($function) {
        @results = $function->($interval);
    } else {
        print "No such sub $function\n";
        exit;
    }
    my %series;
    foreach my $result (@results) {
        next if ( $result->{'mydate'} =~ /0000/ );
        my $s = $result->{'series'};
        push( @{ $series{$s} }, $result );
    }
    my @fields = field_order();
    push @fields, keys( %{ $results[0] } ) if ( !scalar(@fields) );
    print join( "|", @fields ) . "\n";

    #determine first and last time in all series
    my $first_time = undef;
    my $last_time  = undef;
    foreach my $s ( keys(%series) ) {
        my $start_year;
        my $start_mon = 1;
        my $start_day = 1;
        my $end_year;
        my $end_mon = 1;
        my $end_day = 1;
        my @results = @{ $series{$s} };
        if ( $interval eq "day" ) {
            ( $start_year, $start_mon, $start_day )
                = split( /\//, $results[0]->{'mydate'} );
            ( $end_year, $end_mon, $end_day )
                = split( /\//, $results[ scalar(@results) - 1 ]->{'mydate'} );
        } elsif ( $interval eq "month" ) {
            ( $start_year, $start_mon )
                = split( /\//, $results[0]->{'mydate'} );
            ( $end_year, $end_mon )
                = split( /\//, $results[ scalar(@results) - 1 ]->{'mydate'} );
        } elsif ( $interval eq "year" ) {
            $start_year = $results[0]->{'mydate'};
            $end_year   = $results[ scalar(@results) - 1 ]->{'mydate'};
        }
        my $start_time = Date::Parse::str2time(
            "$start_year-$start_mon-$start_day" . "T00:00:00.0000000" );
        my $end_time = Date::Parse::str2time(
            "$end_year-$end_mon-$end_day" . "T00:00:00.0000000" );
        if ( ( !defined($first_time) ) || ( $start_time < $first_time ) ) {
            $first_time = $start_time;
        }
        if ( ( !defined($last_time) ) || ( $end_time > $last_time ) ) {
            $last_time = $end_time;
        }
    }

    #add, if necessary, first and last time entries to all series
    foreach my $s ( keys(%series) ) {
        my $start_year;
        my $start_mon = 1;
        my $start_day = 1;
        my $end_year;
        my $end_mon = 1;
        my $end_day = 1;
        my @results = @{ $series{$s} };
        if ( $interval eq "day" ) {
            ( $start_year, $start_mon, $start_day )
                = split( /\//, $results[0]->{'mydate'} );
            ( $end_year, $end_mon, $end_day )
                = split( /\//, $results[ scalar(@results) - 1 ]->{'mydate'} );
        } elsif ( $interval eq "month" ) {
            ( $start_year, $start_mon )
                = split( /\//, $results[0]->{'mydate'} );
            ( $end_year, $end_mon )
                = split( /\//, $results[ scalar(@results) - 1 ]->{'mydate'} );
        } elsif ( $interval eq "year" ) {
            $start_year = $results[0]->{'mydate'};
            $end_year   = $results[ scalar(@results) - 1 ]->{'mydate'};
        }
        my $start_time = Date::Parse::str2time(
            "$start_year-$start_mon-$start_day" . "T00:00:00.0000000" );
        my $end_time = Date::Parse::str2time(
            "$end_year-$end_mon-$end_day" . "T00:00:00.0000000" );
        if ( $start_time > $first_time ) {
            my $new_record;
            foreach my $field (@fields) {
                if ( $field eq "mydate" ) {
                    $new_record->{$field} = POSIX::strftime( "%Y/%m/%d",
                        localtime($first_time) );
                } elsif ( $field eq "count" ) {
                    $new_record->{$field} = 0;
                } else {
                    $new_record->{$field}
                        = $results[ scalar(@results) - 1 ]->{$field};
                }
            }
            unshift( @{ $series{$s} }, $new_record );
        }
        if ( $end_time < $last_time ) {
            my $new_record;
            foreach my $field (@fields) {
                if ( $field eq "mydate" ) {
                    $new_record->{$field} = POSIX::strftime( "%Y/%m/%d",
                        localtime($last_time) );
                } else {
                    $new_record->{$field}
                        = $results[ scalar(@results) - 1 ]->{$field};
                }
            }
            push( @{ $series{$s} }, $new_record );
        }
    }

    foreach my $s ( keys(%series) ) {
        my @results = @{ $series{$s} };
        my $year    = POSIX::strftime( "%Y", localtime );
        my $month   = POSIX::strftime( "%m", localtime );
        my $day     = POSIX::strftime( "%d", localtime );
        my $date;
        if ( $interval eq "day" ) {
            $date = "$year/$month/$day";
        } elsif ( $interval eq "month" ) {
            $date = "$year/$month";
        } elsif ( $interval eq "year" ) {
            $date = "$year";
        } else {
        }
        if ( $results[ scalar(@results) - 1 ]->{'mydate'} ne $date ) {
            my %tmp = %{ $results[ scalar(@results) - 1 ] };
            $tmp{'mydate'} = $date;
            push( @results, \%tmp );
        }
        push( @results, $results[0] ) if ( scalar(@results) == 1 );
        if ( $interval eq "day" ) {
            for ( my $r = 0; $r < scalar(@results) - 1; $r++ ) {
                my ( $start_year, $start_mon, $start_day )
                    = split( /\//, $results[$r]->{'mydate'} );
                my ( $end_year, $end_mon, $end_day )
                    = split( /\//, $results[ $r + 1 ]->{'mydate'} );
                my $start_time
                    = Date::Parse::str2time(
                          "$start_year-$start_mon-$start_day"
                        . "T00:00:00.0000000" );
                my $end_time = Date::Parse::str2time(
                    "$end_year-$end_mon-$end_day" . "T00:00:00.0000000" );
                for (
                    my $current_time = $start_time;
                    $current_time < $end_time;
                    $current_time += 86400
                    )
                {
                    my @values;
                    foreach my $field (@fields) {
                        if ( $field eq "mydate" ) {
                            push(
                                @values,
                                POSIX::strftime(
                                    "%m/%d/%Y", localtime($current_time)
                                )
                            );
                        } else {
                            push( @values, $results[$r]->{$field} );
                        }
                    }
                    print join( "|", @values ) . "\n";
                }
            }
            my ( $year, $mon, $day )
                = split( /\//, $results[ scalar(@results) - 1 ]->{'mydate'} );
            my @values;
            foreach my $field (@fields) {
                if ( $field eq "mydate" ) {
                    push(
                        @values,
                        join( "/",
                            sprintf( "%02d", $mon ),
                            sprintf( "%02d", $day ),
                            sprintf( "%02d", $year ) )
                    );
                } else {
                    push( @values,
                        $results[ scalar(@results) - 1 ]->{$field} );
                }
            }
            print join( "|", @values ) . "\n";

        } elsif ( $interval eq "month" ) {
            for ( my $r = 0; $r < scalar(@results) - 1; $r++ ) {
                my ( $start_year, $start_mon )
                    = split( /\//, $results[$r]->{'mydate'} );
                my ( $end_year, $end_mon )
                    = split( /\//, $results[ $r + 1 ]->{'mydate'} );
                my $mstart = $start_mon;
                for ( my $i = $start_year; $i <= $end_year; $i++ ) {
                    my $mend;
                    if ( $i == $end_year ) {
                        $mend = $end_mon;
                    } else {
                        $mend = "12";
                    }
                    for ( my $ii = $mstart; $ii <= $mend; $ii++ ) {
                        if ( !( $i == $end_year && $ii == $end_mon ) ) {
                            my @values;
                            foreach my $field (@fields) {
                                if ( $field eq "mydate" ) {
                                    push(
                                        @values,
                                        join( "/",
                                            sprintf( "%02d", $ii ),
                                            sprintf( "%02d", $i ) )
                                    );
                                } else {
                                    push( @values, $results[$r]->{$field} );
                                }
                            }
                            print join( "|", @values ) . "\n";
                        }
                    }
                    $mstart = 1;
                }
            }
            my ( $year, $mon )
                = split( /\//, $results[ scalar(@results) - 1 ]->{'mydate'} );
            my @values;
            foreach my $field (@fields) {
                if ( $field eq "mydate" ) {
                    push(
                        @values,
                        join( "/",
                            sprintf( "%02d", $mon ),
                            sprintf( "%02d", $year ) )
                    );
                } else {
                    push( @values,
                        $results[ scalar(@results) - 1 ]->{$field} );
                }
            }
            print join( "|", @values ) . "\n";
        } elsif ( $interval eq "year" ) {
            for ( my $r = 0; $r < scalar(@results) - 1; $r++ ) {
                my ($start_year) = $results[$r]->{'mydate'};
                my ($end_year)   = $results[ $r + 1 ]->{'mydate'};
                for ( my $i = $start_year; $i <= $end_year; $i++ ) {
                    if ( !( $i == $end_year ) ) {
                        my @values;
                        foreach my $field (@fields) {
                            if ( $field eq "mydate" ) {
                                push( @values, sprintf( "%02d", $i ) );
                            } else {
                                push( @values, $results[$r]->{$field} );
                            }
                        }
                        print join( "|", @values ) . "\n";
                    }
                }
            }
            my ($year) = $results[ scalar(@results) - 1 ]->{'mydate'};
            my @values;
            foreach my $field (@fields) {
                if ( $field eq "mydate" ) {
                    push( @values, sprintf( "%02d", $year ) );
                } else {
                    push( @values,
                        $results[ scalar(@results) - 1 ]->{$field} );
                }
            }
            print join( "|", @values ) . "\n";
        }
    }
}

#
# format a hash of assignments based on the grammar
# example: format_assignment($cmd{node_assignment});
#
sub format_assignment {
    my @fields = @_;
    my ( @columns, @values, @assignment, %return );
    foreach my $array (@fields) {
        my $column     = $array->[0];
        my $value      = $array->[1];
        my $assignment = $array->[2];
        $column =~ s/$delimiter//g;
        $value  =~ s/$delimiter//g;
        $return{$column} = $value;
    }
    return (%return);
}

# return the correct field order listed in ui.conf Display
#
sub field_order {
    my %uiconfig;
    tie %uiconfig, 'Config::IniFiles', ( -file => $conf_dir . "/ui.conf" )
        or $logger->logdie("Unable to open ui.conf: $!");
    my @fields;
    foreach my $section ( sort tied(%uiconfig)->Sections ) {
        if ( defined $uiconfig{$section}{'command'}
            && join( " ", @ARGV ) =~ /^$uiconfig{$section}{'command'}/ )
        {
            foreach
                my $val ( split( /\s*,\s*/, $uiconfig{$section}{'display'} ) )
            {
                $val =~ s/-//;
                push @fields, $val;
            }
            last;
        }
    }
    untie %uiconfig;
    return (@fields);
}

=head1 AUTHOR

Dave Laporte <dave@laportestyle.org>

Kevin Amorin <kev@amorin.org>

Dominik Gehl <dgehl@inverse.ca>

Olivier Bilodeau <obilodeau@inverse.ca>

Regis Balzard <rbalzard@inverse.ca>

=head1 COPYRIGHT

Copyright (C) 2005 Dave Laporte

Copyright (C) 2005 Kevin Amorin

Copyright (C) 2008-2012 Inverse inc.

=head1 LICENSE

This program is free software; you can redistribute it and/or
modify it under the terms of the GNU General Public License
as published by the Free Software Foundation; either version 2
of the License, or (at your option) any later version.

This program is distributed in the hope that it will be useful,
but WITHOUT ANY WARRANTY; without even the implied warranty of
MERCHANTABILITY or FITNESS FOR A PARTICULAR PURPOSE.  See the
GNU General Public License for more details.

You should have received a copy of the GNU General Public License
along with this program; if not, write to the Free Software
Foundation, Inc., 51 Franklin Street, Fifth Floor, Boston, MA  02110-1301,
USA.

=cut
<|MERGE_RESOLUTION|>--- conflicted
+++ resolved
@@ -833,15 +833,9 @@
                 $pf_conf{$section}{$key} =~ s/\s+$//;
             }
         }
-<<<<<<< HEAD
-        # TODO columns should be auto-detected and displayed based on ui.conf (like print_results does)
-        my @columns = qw(ip mask type enforcement vip);
-        print "interface|" . join( "|", @columns ) . "\n";
-=======
 
         my @fields = field_order();
         print join( $delimiter, @fields ) . "\n";
->>>>>>> 5283c20e
         foreach my $section ( keys %pf_conf ) {
             if ( $section =~ /^interface (.+)$/ ) {
                 my $interface_name = $1;
