<<<<<<< HEAD
2009-11-11	Olivier Bilodeau <obilodeau@inverse.ca>
	* pf/lib/pf/SNMP/Cisco/Aironet.pm, 
	pf/lib/pf/SNMP/Cisco/Catalyst_2950.pm, 
	pf/lib/pf/SNMP/Cisco/Catalyst_3500XL.pm, 
	pf/lib/pf/SNMP/Cisco/WLC_2106.pm, pf/lib/pf/SNMP/Cisco.pm, 
	pf/sbin/pfsetvlan: Properly documented thread-safety problems with
	Net::Appliance::Session
=======
2009-11-13	Olivier Bilodeau <obilodeau@inverse.ca>
	* pf/cgi-bin/redir.cgi: Validating if $cgi->user_agent is defined. 
	Fixes #850;
	http://www.packetfence.org/mantis/view.php?id=850
>>>>>>> 42ae9825

2009-11-10      Regis Balzard <rbalzard@inverse.ca>
	* pf/html/admin/configuration/switches_edit.php: 
	* pf/html/admin/configuration/switches_add.php: Fixed issues with SSH
	for CLI transport. Should be set to 'SSH' rather than 'ssh'

	* pf/sbin/pfsetvlan: Fixed issues with desAssociate trap for Wireless.
	Threads don't support SSH CLI transport mode. So we fork a call to 
	'pfcmd_vlan -deauthenticate ...'

2009-11-09	Olivier Bilodeau <obilodeau@inverse.ca>
	* pf/addons/802.1X/rlm_perl_packetfence.pl: Rewrite of our freeradius
	802.1x perl module. Resolving problems with guests (visitors) and 
	registered users in secure SSID. Fixes 839, 841;
	Also, VISITOR is now called GUEST and improved documentation while I 
	was at it.
	http://www.packetfence.org/mantis/view.php?id=839
	http://www.packetfence.org/mantis/view.php?id=841

<<<<<<< HEAD
2009-11-05	Olivier Bilodeau <obilodeau@inverse.ca>
	* pf/TODO: Added a TODO list to track some tasks

2009-11-03	Olivier Bilodeau <obilodeau@inverse.ca>
	* pf/lib/pf/lookup/node.pm, pf/UPGRADE: Added more information about 
	past IP in node lookup.
	Added UPGRADE warning that scripts relying on the output of lookup node
	could break.

	* pf/html/admin/configuration/switches_add.php,
	pf/html/admin/configuration/switches_edit.php: Fixed typo in switch
	definition in the Web Admin causing problems adding or editing a Cisco
	Catalyst 2970, 3500XL and wireless controller 4400. Fixes 836;
	http://www.packetfence.org/mantis/view.php?id=836

2009-11-02      Regis Balzard <rbalzard@inverse.ca>
	* pf/lib/pf/services.pm: Fixed missing library requirement when using
	PacketFence with routed VLANs

2009-11-02	Olivier Bilodeau <obilodeau@inverse.ca>
	* pf/html/admin/node/lookup.php, pf/lib/pf/lookup/node.pm, 
	pf/lib/pf/pfcmd/help.pm: Node lookup now gives information about IP
	and DHCP status (from iplog)
	Updated pfcmd's help
	Output in Web Admin is no longer right-aligned

	* pf/html/admin/common.php: Fixed alignment of the filter input dialog 

	* pf/lib/pf/SNMP.pm, pf/lib/pf/vlan.pm: Removed dead code, added POD
	doc, added TODO tasks

	* pf/NEWS, pf/conf/pf-release: bumped to 1.9.0dev

=======
2009-11-03	Olivier Bilodeau <obilodeau@inverse.ca>
	* pf/html/admin/configuration/switches_add.php,
	pf/html/admin/configuration/switches_edit.php: Fixed typo in switch 
	definition in the Web Admin causing problems adding or editing a Cisco 
	Catalyst 2970, 3500XL and wireless Controller 4400. Fixes 836; 
	http://www.packetfence.org/mantis/view.php?id=836
	Backported from the 1.9 branch.

2009-11-02	Regis Balzard <rbalzard@inverse.ca>
	* pf/lib/pf/services.pm: Fixed missing library requirement when using
	PacketFence with routed VLANs

>>>>>>> 42ae9825
2009-10-30	Olivier Bilodeau <obilodeau@inverse.ca>
	* pf/packetfence.spec: Correctly pinned Parse::RecDescent dependency to
	version 1.94 which is known to work. Fixes #806;
	http://www.packetfence.org/mantis/view.php?id=806

2009-10-28	Olivier Bilodeau <obilodeau@inverse.ca>
	* pf/NEWS, pf/packetfence.spec: 1.8.5 ready

	* pf/lib/pf/services.pm: In conf/switches.conf uplink=dynamic is no
	longer case-sensitive. Fixes #831;
	http://packetfence.org/mantis/view.php?id=831

	* pf/lib/pf/violation.pm: performance: verifying if violation already 
	exists in violation_trigger. Improves performance in situation where 
	there are a lot of devices repetively generating violation (ex: blocked
	iPods) because we detect it before launching `pfcmd violation add`.
	Also decreased logging prority from WARN to INFO

	* pf/lib/pf/violation.pm: Tighter validation in violation_trigger when
	database query returns a non-empty array (which is a bigger problem yet
	to be identified)

2009-10-27	Olivier Bilodeau <obilodeau@inverse.ca>
	* pf/docs/PacketFence_Administration_Guide.odt: Decided to get rid of
	the release notes section (avoids manual data duplication)
	Added a pointer to NEWS, UPGRADE and ChangeLog in "About this guide"
	section.

	* pf/conf/pf-release: Version bump to 1.8.5

	* pf/docs/PacketFence_Administration_Guide.odt: Integrated release
	notes
	
	* pf/docs/PacketFence_Developers_Guide.odt,
	pf/docs/PacketFence_Installation_Guide.odt: Bumped release month

	* pf/installer.pl: Refer to database schema symlink instead of using a
	hardcoded version number

	* pf/installer.pl: Got rid of dead installer code

	* pf/t/SNMP.t, pf/t/critic.t, pf/t/pf.t, pf/t/pfcmd.t, pf/t/php.t,
	 pf/t/pod.t: Test file list update

2009-10-26	Olivier Bilodeau <obilodeau@inverse.ca>
	* pf/html/admin/configuration/switches_add.php, 
	pf/html/admin/configuration/switches_edit.php: Added newly supported
	switches to the Web Admin

	* pf/conf/templates/httpd.conf.apache22,
	pf/conf/templates/httpd.conf.pre_apache22: Using temporary redirects
	instead of permanent ones in the captive portal. Fixes #757;
	http://packetfence.org/mantis/view.php?id=757
	Reported by Josh Ward (he also suggested the fix) Many thanks!

	* pf/packetfence.spec: Parse::RecDescent is a build dependency AND a 
	runtime one. Hopefully fixes #806 for good;
	http://packetfence.org/mantis/view.php?id=806

	* pf/packetfence.spec, pf/installer.pl: Packaging and installer fixes
	- Parse::RecDescent is a build dependency not a runtime one. Fixes #806;
	  http://packetfence.org/mantis/view.php?id=806
	- Pulling php-pear-Log instead of php-pear. Fixes #804
	  http://packetfence.org/mantis/view.php?id=804
	- jpgraph is no longer installed by installer.pl (is a dep of the rpm)
	- php-pear-Log is no longer installed by installer
	- Lots of new TODO task for installer

	* pf/lib/pf/pfcmd/pfcmd.pm: Removed use of Log::Log4perl
	This removes a lot of unnecessary build requirements and it wasn't even
	used anywhere in this file. Fixes #826;
	http://packetfence.org/mantis/view.php?id=826

	* pf/packetfence.spec: Added dependency to enable SNMPv3 AES encryption
	support. Fixes #775; http://packetfence.org/mantis/view.php?id=775

	* pf/conf/documentation.conf, pf/conf/pf.conf.defaults: Clarified 
	Nessus Scan parameters

	* pf/docs/PacketFence_Administration_Guide.odt: Updated Nessus
	documentation

2009-10-23	Olivier Bilodeau <obilodeau@inverse.ca>
	* pf/packetfence.spec: Improvements to the RPM SPEC file
	- New complete build instructions
	- New source_release tag that allow us to do multi distro release with 
	the same source tarball
	- Updated list of files to include new stuff

	* pf/html/admin/scan/index.php, pf/html/admin/scan/scan.php: Disabled
	scans from the web admin and made the result page the default page when
	clicking on the scan tab

	* Added pf/html/user/content/templates/scan-in-progress.html.
	* Modified pf/cgi-bin/redir.cgi, pf/cgi-bin/release.cgi, 
	pf/conf/locale/en/LC_MESSAGES/packetfence.po, 
	pf/conf/locale/fr/LC_MESSAGES/packetfence.po, pf/lib/pf/scan.pm, 
	pf/lib/pf/web.pm: Nessus scan integration
	- Tracking the state of registration scans
	- New "scan in progress" page
	- redir.cgi and release.cgi will redirect to the new scan in progress
	  page if a scan is in progress
	- Not showing Nessus server's password in the logs anymore
	- Scanning page now redirect once the progress bar is over

2009-10-22	Olivier Bilodeau <obilodeau@inverse.ca>
	* pf/cgi-bin/release.cgi, pf/conf/documentation.conf, 
	pf/conf/locale/en/LC_MESSAGES/packetfence.po, 
	pf/conf/locale/fr/LC_MESSAGES/packetfence.po, pf/conf/pf.conf.defaults,
	pf/lib/pf/config.pm, pf/lib/pf/web.pm: Nessus scan integration
	- Forking in the background when calling a scan to pfcmd and redirecting
	  to a scan in progress page
	- New parameter scan.duration to control the length of the scan progress
	  bar
	- French and English translations of the new scan in progress page
	- New generate_scan_progress_page() in lib/pf/web.pm

	* pf/cgi-bin/release.cgi: Removed vid hack for Nessus scan violation

	* pf/lib/pf/trigger.pm: Removed deprecated code: trigger_scan and 
	trigger_scan_add subs

	* pf/lib/pf/scan.pm: Scan using violation_trigger mechanism now
	Also moved IP to MAC test earlier and quit if it can't resolve

	* pf/lib/pf/violation.pm: Preparing violation_trigger to handle scan 
	violations
	- new test: scan violation id not authorized in config
	- took out of the trigger id loop various one time tests (inefficient)
	- violation trigger returns 1 if at least one violation is added 0 
	  otherwise
	- bonus POD doc

	* pf/cgi-bin/pdp.cgi, pf/sbin/pfdetect: Fixed trappable ip test to add
	a violation.

2009-10-21	Olivier Bilodeau <obilodeau@inverse.ca>
	* pf/sbin/pfdetect: pfdetect now sends IP when calling violation_trigger
	since the information is already available to it anyway

	* pf/lib/pf/violation.pm: Using $bin_dir instead of hardcoded path
	to call pfcmd. Closes a TODO task.

	* pf/lib/pf/scan.pm, pf/bin/pfcmd, pf/lib/pf/trigger.pm: Refactoring
	Moved all scanning code out of pfcmd into a new scan module

	* pf/bin/pfcmd, pf/lib/pf/schedule.pm: Nessus scan integration
	Removed all references of trigger id (tid) regarding scanning

	* pf/lib/pf/pfcmd/help.pm: pfcmd schedule documentation now accurate

	* pf/bin/pfcmd, pf/cgi-bin/release.cgi, pf/html/admin/scan/scan.php:
	Nessus Scan integration
	No more special scans with tid=99999 carrying a special meaning. All
	scanning is done with command line nessus client instead of 
	Nessus::ScanLite (which lacked plugin configuration capabilities). Other
	fixes includes:
	- Removing the 1200001 violation only if one exists (fix a problem when
	  scanning from Web admin)
	- Set HOME= env before calling nessus to conf/nessus/ so the .nessusrc 
	  file is created at a location accessible from CLI and web interfaces
	- Capturing the output of the nessus call and logging it if nessus 
	  returns a non-zero exit code
	- trigger_scan is deprecated
	- Updated web admin accordingly and explicitly disabled scheduled scans

2009-10-20	Olivier Bilodeau <obilodeau@inverse.ca>
	* pf/addons/802.1X/pfcmd_ap.pl: Deleted
	* pf/addons/802.1X/rlm_perl_packetfence.pl, pf/addons/802.1X/README:
	Performance improvement in the freeradius PacketFence module
	Merged the content of pfcmd_ap.pl into rlm_perl_packetfence.pl. This 
	avoids costly forks for each radius request.
	Also took the opportunity to add validation of the db handle.

2009-10-19	Olivier Bilodeau <obilodeau@inverse.ca>
	* pf/UPGRADE, pf/NEWS: Updated NEWS and UPGRADE with all the work done
	since 1.8.4

2009-10-16	Olivier Bilodeau <obilodeau@inverse.ca>
	* pf/lib/pf/violation.pm: Improved error-handling in violation_trigger
	Reverted fix in revision 5abfb5911a05dc03e9646eb79a48653155e39278
	because it was too convoluted and replaced it with something clearer.

	* pf/conf/violations.conf: Working Nessus config sample

	* pf/bin/pfcmd: Work torwards Nessus integration
	pfcmd now handles by itself the fact that it needs to close the 
	system scan violation if the scan was successfull

	* pf/lib/pf/action.pm, pf/lib/pf/violation.pm: Slight logging changes to
	better represent what is actually going on.

	* pf/lib/pf/trigger.pm: trigger_add_scan now follows a contract: returns
	1 if a violation was added by the trigger and 0 otherwise
	a litle POD doc as a bonus

2009-10-16      Regis Balzard <rbalzard@inverse.ca>
	* pf/conf/ui.conf:
	* pf/bin/pfcmd:
	* pf/lib/pf/pfcmd/pfcmd.pm:
	* pf/lib/pf/services.pm: Added the pf_gateway field in networks.conf 
	used to store the PacketFence gateway for a routed VLAN. This is field 
	is only used with routed Registration and Isolation VLANs.
	Added code to allow PacketFence to dynamically create static routes for
	routed Registration and Isolation VLANs. We use the pf_gateway field.

2009-10-16      Regis Balzard <rbalzard@inverse.ca>
	* pf/bin/pfcmd: Added a fix to show a message when trying to delete a 
	node having open locationlog entries. Fixes #807
	http://www.packetfence.org/mantis/view.php?id=807

2009-10-15      Regis Balzard <rbalzard@inverse.ca>
	* pf/conf/authentication/local.pm: Fixed test to validate if user/pwd 
	is ok for local authentication during registration process. Fixes #779
	http://www.packetfence.org/mantis/view.php?id=779

2009-10-15      Regis Balzard <rbalzard@inverse.ca>
	* pf/lib/pf/web.om: Fixed redir.cgi crash when upgrading useragent. 
	Fixes #782
	http://www.packetfence.org/mantis/view.php?id=782

2009-10-15      Regis Balzard <rbalzard@inverse.ca>
	* pf/lib/pf/violation.pm: "violation not added, no trigger found for.."
	messages too noisy in logs so we decreased log level from INFO to 
	DEBUG. Fixes #812
	http://www.packetfence.org/mantis/view.php?id=812

2009-10-15      Regis Balzard <rbalzard@inverse.ca>
	* pf/addons/accounting.pl 
	* pf/addons/autodiscover.pl 
	* pf/addons/convertToPortSecurity.pl 
	* pf/addons/recovery.pl 
	* pf/bin/flip.pl 
	* pf/bin/pfcmd_vlan 
	* pf/lib/pf/vlan.pm 
	* pf/lib/pf/services.pm 
	* pf/test/connect_and_read.pl 
	* pf/sbin/pfsetvlan: Adding missing test after call to 
	switch->instantiate(). If it returns 0 then stop executing more code
	and log an error. Fixes #755 and #813
	http://www.packetfence.org/mantis/view.php?id=755
	http://www.packetfence.org/mantis/view.php?id=813 

2009-10-14	Olivier Bilodeau <obilodeau@inverse.ca>
	* pf/cgi-bin/redir.cgi: Logging improvement in redir.cgi
	Messages and log priority makes more sense now

2009-10-13	Olivier Bilodeau <obilodeau@inverse.ca>
	* pf/lib/pf/vlan.pm: Increased logging severity for the "Can't
	determine Uplinks for the switch" message (from info to warn).
	The problem is that at this point nothing gets done by packetfence so
	it is rather important to see this message.

	* pf/conf/violations.conf: Added a new UserAgent statement to block
	PSPs

2009-10-13      Regis Balzard <rbalzard@inverse.ca>
	* pf/packetfence.init: Added test in condrestart to check if 
	pfsetvlan.pid exists. If so, restart packetfence. Fixes #805;
	http://www.packetfence.org/mantis/view.php?id=805

2009-10-13      Regis Balzard <rbalzard@inverse.ca>
	* pf/sbin/pfsetvlan.pm: Added missing test in pfsetvlan in order to 
	avoid warning messages. Fixes #792;
	http://www.packetfence.org/mantis/view.php?id=792

2009-10-13      Regis Balzard <rbalzard@inverse.ca>
	* pf/packetfence.spec: Added new dependencies on
	- perl-LDAP (used to authenticate users trough LDAP during registration)
	- php-ldap (used to authenticate users connecting to the Web interface 
	through LDAP)
	- perl-IPC-Cmd (used to generate static routes for registration and 
	isolation routed VLANs)
	- perl-SOAP-Lite (used when receiving alerts from Snort)
	Fixes #798;
	http://www.packetfence.org/mantis/view.php?id=798
	- seting the perl-parse-RecDescent version to 1.94 in order to avoid 
	issues with the newer versions that causes the pfcmd_pregrammar.pm 
	generation to fail. Fixes #806;
	http://www.packetfence.org/mantis/view.php?id=806

2009-10-13	Regis Balzard <rbalzard@inverse.ca>
	* pf/addons/pfcmd_ap.pl: In order to avoid unnecessary WIFI entries in
	locationlog (since authentication->reauthentication occurs very often), 
	we don't add new entries anymore if there is already one.i Fixes #788
	http://www.packetfence.org/mantis/view.php?id=788

2009-10-13	Olivier Bilodeau <obilodeau@inverse.ca>
	* pf/docs/PacketFence_Administration_Guide.odt: Updated configuration 
	parameter reference with documentation.conf's changes for 
	trapping.whitelist.

2009-10-09	Olivier Bilodeau <obilodeau@inverse.ca>
	* pf/conf/violations.conf: Added device banning templates for iPod 
	touch, iPhone, BlackBerries, PlayStation 3, PSP and Slingbox. 

	* pf/conf/dhcp_fingerprints.conf: PlayStation 3 also detects
	PlayStation Portable (PSP)

2009-10-09      Regis Balzard <rbalzard@inverse.ca>
	* pf/lib/pf/vlan.pm: Removed isClientAlive() since we remove the Hub 
	violation that creates too many false positives. 
	* pf/sbin/pfsetvlan: Removed calls to isClientAlive().
	* pf/conf/violations.conf: Removed Hub violation definition.
	* pf/html/user/content/violations/hub.php: Removed this file.
	* pf/lib/pf/SNMP/Cisco.pm: Removed the parsing of c2900AddressViolation
	traps which only purpose what to generate Hub violations.

2009-10-09	Olivier Bilodeau <obilodeau@inverse.ca>
	* pf/lib/pf/web.pm: Changed priority of unknown User-Agent log message
	Was WARN is now INFO which is less scary and makes a lot more sense. 

	* pf/conf/documentation.conf, pf/conf/pf.conf.defaults: Documentation
	for the whitelist parameter is now more accurate.
	
	* pf/cgi-bin/pdp.cgi, pf/lib/pf/violation.pm, pf/sbin/pfdetect,
	pf/sbin/pfdhcplistener: The validation that the violation is applicable
	is now done in violation_trigger removing duplicate code. Fixes #801;
	http://www.packetfence.org/mantis/view.php?id=801

2009-10-08	Olivier Bilodeau <obilodeau@inverse.ca>
	* pf/lib/pf/rawip.pm, pf/lib/pf/util.pm, pf/sbin/pfmon: Testing for 
	whitelisted_mac is no longer called inside trappable_mac sub.
	Modified callers so they do the test themselves.
	Whitelisting validation was called two times because of that.

	* pf/lib/pf/util.pm: Removed commented code

2009-10-06	Olivier Bilodeau <obilodeau@inverse.ca>
	* pf/lib/pf/SNMP/Enterasys/D2.pm, pf/README_SWITCHES: Added support for
	Enterasys Standalone D2 Switch
	It works in linkUp/linkDown mode and port-security (called maclock on
	Enterasys hardware). Talks to the switch using SNMP.

	* pf/README_SWITCHES, pf/docs/PacketFence_Administration_Guide.odt: 
	Added instructions to setup the D2
	Updated supported switches list

2009-10-05	Olivier Bilodeau <obilodeau@inverse.ca>
	* UPGRADING: Added notes about the last two uplink fixes since someone
	could rely on the bug's behaviour without his knowledge.

	* pf/lib/pf/SNMP/Accton.pm, pf/lib/pf/SNMP/Cisco.pm, 
	pf/lib/pf/SNMP/Linksys.pm, pf/lib/pf/SNMP/Nortel.pm, pf/lib/pf/SNMP.pm:
	switches.conf's uplink=dynamic is now case-insensitive. Fixes #809;
	http://www.packetfence.org/mantis/view.php?id=809

	* pf/lib/pf/SNMP/Accton.pm, pf/lib/pf/SNMP/Cisco.pm, 
	pf/lib/pf/SNMP/Linksys.pm, pf/lib/pf/SNMP/Nortel.pm, pf/lib/pf/SNMP.pm:
	Various getUpLinks() subs didn't respect the "return -1 on failure" 
	contract. Fixes #795;
	http://www.packetfence.org/mantis/view.php?id=795

	* pf/conf/templates/httpd.conf.apache22,
	pf/conf/templates/httpd.conf.pre_apache22: Fixed the omission of a banned
	UserAgent from the https portion of the httpd config. Thanks Regis for
	pointing that out!

2009-10-02	Olivier Bilodeau <obilodeau@inverse.ca>
	* Added pf/addons/high-availability/dhcpd-3.0.5-init-script-lsb-fix.patch:
	Little patch to fix LSB compliance of dhcpd's init script. 
	Non-compliant init scripts generate scary error messages in Heartbeat. 

	* pf/conf/log.conf: Logging priority now shown in log files

	* pf/lib/pf/SNMP/Enterasys/SecureStack_C3.pm, pf/README_SWITCHES: Added
	support for Enterasys SecureStack C3 Switch
	It works in linkUp/linkDown mode and port-security (called maclock on
	Enterasys hardware). Talks to the switch using SNMP.
	
	* pf/docs/PacketFence_Administration_Guide.odt: Added instructions to
	setup the SecureStack C3
	Updated supported switches list
	Added comments about cleanup to do
	Minor formatting / whitespace cleanup

2009-09-28	Olivier Bilodeau <obilodeau@inverse.ca>
	* pf/lib/pf/SNMP/Enterasys/Matrix_N3.pm, pf/README_SWITCHES,
	pf/docs/PacketFence_Administration_Guide.odt: Added support for
	Enterasys Matrix N3 Switch (Chassis)
	It works in linkUp/linkDown mode and port-security (called maclock on
	Enterasys hardware). Talks to the switch using SNMP.
	Documentation on how to configure was added to the admin guide.

	* pf/lib/pf/SNMP/Enterasys.pm: Fix for maclock support (Enterasys' port
	security): Trap string had a typo in parseTrap()

	* pf/bin/pfcmd: Fixed a typo in a comment

2009-09-24	Olivier Bilodeau <obilodeau@inverse.ca>
	* pf/docs/PacketFence_Administration_Guide.odt: Clarification of the
	vlan parameter in violations.conf

2009-09-22	Olivier Bilodeau <obilodeau@inverse.ca>
	* pf/lib/pf/SNMP/HP.pm: Removed unused code

2009-09-18	Olivier Bilodeau <obilodeau@inverse.ca>
	* pf/docs/PacketFence_Administration_Guide.odt: New switch config
	Added configuration information for SMC TigerStack 6224M. Thanks to
	Chinasee B. <chinasee.b@psu.ac.th> who provided his config.

	* pf/lib/pf/violation.pm: Crash fix
	If we attempted to trigger a violation but no trigger for the violation
	existed, we still tried to move on and add the violation which caused
	the use of a 0 in an hash reference thus a crash.

	* pf/lib/pf/vlan.pm: Fix a crash that happens if violation classes are
	corrupted and a vlan change is required (like when a violation is
	created)

2009-09-16	Olivier Bilodeau <obilodeau@inverse.ca>
	* pf/docs/PacketFenceZEN_Installation_Guide.odt: Documentation update
	- updated commercial support section
	- version bump
	- ToC now linked internally
	- fixed a few typos

	* pf/docs/PacketFence_Developers_Guide.odt: Documentation update
	- updated custom_getCorrectVlan sub according to new 1.8.5 behavior
	- updated commercial support section
	- version bump
	- ToC now linked internally
	- fixed three typos

	* pf/docs/PacketFence_Administration_Guide.odt: Documentation update
	- updated supported switch list
	- added how to configure 3Com NJ220
	- added how to configure Amer SS2R24i
	- added how to configure Extreme Networks switches
	- integrated all the switches that we support in config section
	- added a MySQL performance optimization tip 
	- updated commercial support section
	- fixed several typos
	- removed whitespace
	- version bump
	- ToC now linked internally

2009-09-15	Olivier Bilodeau <obilodeau@inverse.ca>
	* Renamed pf/addons/high-availability/named-init-script-lsb-fix.patch
	to pf/addons/high-availability/named-9.2-init-script-lsb-fix.patch:
	bind 9.2 exposed wrong behavior but bind 9.3 is fine and patch doesn't
	apply anyway

2009-09-14	Olivier Bilodeau <obilodeau@inverse.ca>
	* pf/addons/high-availability/mysqld-init-script-lsb-fix.patch, 
	pf/addons/high-availability/named-init-script-lsb-fix.patch: LSB 
	compliance patches for MySQL and Bind

	* pf/addons/database-backup-and-maintenance.sh: Added basic database
	maintenance and backup script

	* pf/addons/logrotate: Added a basic logrotate sample script for 
	packetfence

2009-09-11	Olivier Bilodeau <obilodeau@inverse.ca>
	* pf/conf/templates/httpd.conf.apache22 and 
	pf/conf/templates/httpd.conf.pre_apache22: Block misbehaving User Agents
	Block at the apache level some User Agents that we don't care about
	such as Windows Update, etc. We give them a 403 error (forbidden).
	Fixes bug #790;
	http://www.packetfence.org/mantis/view.php?id=790

	* pf/lib/pf/SNMP/Linksys.pm: Deactivated port security on Linksys
	Known to be broken and the telnet code was sending SIGALRM and crashing
	pfsetvlan.
	Also added some trace level logging statements. Fixes bug #797;
	http://www.packetfence.org/mantis/view.php?id=797

	* pf/sbin/pfsetvlan: pfsetvlan stops on SIGALRM signal
	Die is properly sent to log4perl. No more misterious stops without any
	error. Alarm signals are known to be buggy with threaded perl. Fixes 
	bug #796;
	http://www.packetfence.org/mantis/view.php?id=796

2009-08-25	Olivier Bilodeau <obilodeau@inverse.ca>
	* pf/docs/PacketFence_Installation_Guide.odt: Install Guide updated
	Details
	- version bump
	- yum update before rpmforge install
	- removed priorities requirement (not sure about this one)
	- updated installation procedure to reflect new yum repo
	- re-generated ToC so that updating the table works with OpenOffice 3.1
	- added index links to the ToC elements, it now creates a linkified PDF
	- switch setup now points to the Admin Guide for more switch config
	samples and supported devices list
	- re-org: switches definition before custom trap handling functions 
	since pf's new behavior is based on switch definition rather than 
	per-node
	- explained new correctVlan behavior
	- modifed switches definition to outline the fact that vlan number can
	be overloaded in a specific switch from the default
	- some minor prettification
	- mentionned new support packages and added meat in commecial support 
	section


2009-08-19	Ludovic Marcotte <lmarcotte@inverse.ca>

	* Renamed CHANGES to NEWS and updated the spec
	file to reflect this change
	* packetfence.spec and
	pf/docs/MIB/Inverse-PacketFence-Notification.mib
	Modified to use support@inverse.ca as the contact information<|MERGE_RESOLUTION|>--- conflicted
+++ resolved
@@ -1,4 +1,3 @@
-<<<<<<< HEAD
 2009-11-11	Olivier Bilodeau <obilodeau@inverse.ca>
 	* pf/lib/pf/SNMP/Cisco/Aironet.pm, 
 	pf/lib/pf/SNMP/Cisco/Catalyst_2950.pm, 
@@ -6,12 +5,6 @@
 	pf/lib/pf/SNMP/Cisco/WLC_2106.pm, pf/lib/pf/SNMP/Cisco.pm, 
 	pf/sbin/pfsetvlan: Properly documented thread-safety problems with
 	Net::Appliance::Session
-=======
-2009-11-13	Olivier Bilodeau <obilodeau@inverse.ca>
-	* pf/cgi-bin/redir.cgi: Validating if $cgi->user_agent is defined. 
-	Fixes #850;
-	http://www.packetfence.org/mantis/view.php?id=850
->>>>>>> 42ae9825
 
 2009-11-10      Regis Balzard <rbalzard@inverse.ca>
 	* pf/html/admin/configuration/switches_edit.php: 
@@ -31,7 +24,6 @@
 	http://www.packetfence.org/mantis/view.php?id=839
 	http://www.packetfence.org/mantis/view.php?id=841
 
-<<<<<<< HEAD
 2009-11-05	Olivier Bilodeau <obilodeau@inverse.ca>
 	* pf/TODO: Added a TODO list to track some tasks
 
@@ -65,7 +57,29 @@
 
 	* pf/NEWS, pf/conf/pf-release: bumped to 1.9.0dev
 
-=======
+2009-11-13	Olivier Bilodeau <obilodeau@inverse.ca>
+	* pf/cgi-bin/redir.cgi: Validating if $cgi->user_agent is defined. 
+	Fixes #850;
+	http://www.packetfence.org/mantis/view.php?id=850
+
+2009-11-10      Regis Balzard <rbalzard@inverse.ca>
+	* pf/html/admin/configuration/switches_edit.php: 
+	* pf/html/admin/configuration/switches_add.php: Fixed issues with SSH
+	for CLI transport. Should be set to 'SSH' rather than 'ssh'
+
+	* pf/sbin/pfsetvlan: Fixed issues with desAssociate trap for Wireless.
+	Threads don't support SSH CLI transport mode. So we fork a call to 
+	'pfcmd_vlan -deauthenticate ...'
+
+2009-11-09	Olivier Bilodeau <obilodeau@inverse.ca>
+	* pf/addons/802.1X/rlm_perl_packetfence.pl: Rewrite of our freeradius
+	802.1x perl module. Resolving problems with guests (visitors) and 
+	registered users in secure SSID. Fixes 839, 841;
+	Also, VISITOR is now called GUEST and improved documentation while I 
+	was at it.
+	http://www.packetfence.org/mantis/view.php?id=839
+	http://www.packetfence.org/mantis/view.php?id=841
+
 2009-11-03	Olivier Bilodeau <obilodeau@inverse.ca>
 	* pf/html/admin/configuration/switches_add.php,
 	pf/html/admin/configuration/switches_edit.php: Fixed typo in switch 
@@ -78,7 +92,6 @@
 	* pf/lib/pf/services.pm: Fixed missing library requirement when using
 	PacketFence with routed VLANs
 
->>>>>>> 42ae9825
 2009-10-30	Olivier Bilodeau <obilodeau@inverse.ca>
 	* pf/packetfence.spec: Correctly pinned Parse::RecDescent dependency to
 	version 1.94 which is known to work. Fixes #806;
