--- conflicted
+++ resolved
@@ -1,4 +1,9 @@
-<<<<<<< HEAD
+2010-03-31	Olivier Bilodeau <obilodeau@inverse.ca>
+	* pf/lib/pf/db.pm: Database is now reconnecting on failed queries
+
+	* pf/lib/pf/SNMP/ThreeCom/Switch_4200G.pm: Imported bugs and
+	limitations section from parent (pf::SNMP::ThreeCom::SS4500).
+
 2010-03-30	Olivier Bilodeau <obilodeau@inverse.ca>
 	Lots of small fixes to issues found during functionnal testing.
 
@@ -83,13 +88,6 @@
 
 	* pf/lib/pf/radius.pm: Refactoring pf::radius according to review
 	- extracted out VoIP handling into its own sub
-=======
-2010-03-31	Olivier Bilodeau <obilodeau@inverse.ca>
-	* pf/lib/pf/db.pm: Database is now reconnecting on failed queries
-
-	* pf/lib/pf/SNMP/ThreeCom/Switch_4200G.pm: Imported bugs and
-	limitations section from parent (pf::SNMP::ThreeCom::SS4500).
->>>>>>> bbe2c605
 
 2010-03-18	Olivier Bilodeau <obilodeau@inverse.ca>
 	* pf/addons/802.1X/rlm_perl_packetfence_soap.pl, pf/cgi-bin/pdp.cgi,
