2009-11-19	Olivier Bilodeau <obilodeau@inverse.ca>
<<<<<<< HEAD
	* pf/lib/pf/node.pm, pf/lib/pf/trigger.pm, pf/lib/pf/util.pm,
	pf/lib/pf/violation.pm: Fixed POD doc so that test passes

	* pf/t/binaries.t: Fixed test case: we removed pfcmd_ap.pl

	* pf/t/log.conf, pf/t/pfcmd.t, pf/t/services.t: Tests are now using
	their own target logfile: logs/packetfence-tests.log

	* pf/t/all.t, pf/t/services.t: Added tests to check if snort starts 
	successfully and if pfdetect can bind to it

=======
>>>>>>> 60b7bb54
	* Copied pf/conf/templates/snort.conf to 
	pf/conf/templates/snort.conf.pre_snort-2.8
	Modified pf/conf/templates/snort.conf, pf/lib/pf/services.pm: snort
	fixes
	Removed -o flag to snort startup string (deprecated in snort)
	Updated default snort.conf
	Fixes #581, #846, #849;
	http://www.packetfence.org/mantis/view.php?id=581
	http://www.packetfence.org/mantis/view.php?id=846
	http://www.packetfence.org/mantis/view.php?id=849

2009-11-18	Olivier Bilodeau <obilodeau@inverse.ca>
	* pf/bin/pfcmd_vlan, pf/lib/pf/SNMP/Cisco.pm, pf/lib/pf/violation.pm,
	pf/sbin/pfdhcplistener: New TODO and FIXME tasks

2009-11-17	Olivier Bilodeau <obilodeau@inverse.ca>
	* pf/docs/PacketFence_Installation_Guide.odt: Added repositories in
	OS requirements section of the install guide:
	- CentOS need extras which is enabled by default
	- RedHat needs EPEL (extra packages for enterprise linux) which is 
	disabled by default

	* pf/bin/pfcmd, pf/conf/ui.conf
	pf/html/admin/configuration/switches.php, pf/lib/pf/pfcmd/pfcmd.pm:
	Fixed SNMPv3 configuration from pfcmd and Web admin interface
	The SNMPUserNameTrap parameter was not exposed. Thanks to
	Jean-Francois Laporte for reporting this. Fixes #853;
	http://www.packetfence.org/mantis/view.php?id=853
	
	* pf/lib/pf/node.pm: commented code

2009-11-16	Olivier Bilodeau <obilodeau@inverse.ca>
	* pf/lib/pf/SNMP/Aruba.pm: Fixed string concatenation problem.
	Also took the opportunity to removed duplicated ERROR: string appended
	at the beginning of logger calls and commented out very verbose dumper 
	debug code.

	* pf/conf/violations.conf: Added new UserAgent sample string to block
	more iPods and reindexed the BlackBerry one

2009-11-13	Olivier Bilodeau <obilodeau@inverse.ca>
	* pf/cgi-bin/redir.cgi: Validating if $cgi->user_agent is defined. 
	Fixes #850;
	http://www.packetfence.org/mantis/view.php?id=850

2009-11-11	Olivier Bilodeau <obilodeau@inverse.ca>
	* pf/lib/pf/SNMP/Cisco/Aironet.pm, 
	pf/lib/pf/SNMP/Cisco/Catalyst_2950.pm, 
	pf/lib/pf/SNMP/Cisco/Catalyst_3500XL.pm, 
	pf/lib/pf/SNMP/Cisco/WLC_2106.pm, pf/lib/pf/SNMP/Cisco.pm, 
	pf/sbin/pfsetvlan: Properly documented thread-safety problems with
	Net::Appliance::Session

2009-11-10	Regis Balzard <rbalzard@inverse.ca>
	* pf/html/admin/configuration/switches_edit.php: 
	* pf/html/admin/configuration/switches_add.php: Fixed issues with SSH
	for CLI transport. Should be set to 'SSH' rather than 'ssh'

	* pf/sbin/pfsetvlan: Fixed issues with desAssociate trap for Wireless.
	Threads don't support SSH CLI transport mode. So we fork a call to 
	'pfcmd_vlan -deauthenticate ...'

2009-11-09	Olivier Bilodeau <obilodeau@inverse.ca>
	* pf/addons/802.1X/rlm_perl_packetfence.pl: Rewrite of our freeradius
	802.1x perl module. Resolving problems with guests (visitors) and 
	registered users in secure SSID. Fixes 839, 841;
	Also, VISITOR is now called GUEST and improved documentation while I 
	was at it.
	http://www.packetfence.org/mantis/view.php?id=839
	http://www.packetfence.org/mantis/view.php?id=841

2009-11-05	Olivier Bilodeau <obilodeau@inverse.ca>
	* pf/TODO: Added a TODO list to track some tasks

2009-11-03	Olivier Bilodeau <obilodeau@inverse.ca>
	* pf/lib/pf/lookup/node.pm, pf/UPGRADE: Added more information about 
	past IP in node lookup.
	Added UPGRADE warning that scripts relying on the output of lookup node
	could break.

	* pf/html/admin/configuration/switches_add.php,
	pf/html/admin/configuration/switches_edit.php: Fixed typo in switch
	definition in the Web Admin causing problems adding or editing a Cisco
	Catalyst 2970, 3500XL and wireless Controller 4400. Fixes 836;
	http://www.packetfence.org/mantis/view.php?id=836

2009-11-02	Regis Balzard <rbalzard@inverse.ca>
	* pf/lib/pf/services.pm: Fixed missing library requirement when using
	PacketFence with routed VLANs

2009-11-02	Olivier Bilodeau <obilodeau@inverse.ca>
	* pf/html/admin/node/lookup.php, pf/lib/pf/lookup/node.pm, 
	pf/lib/pf/pfcmd/help.pm: Node lookup now gives information about IP
	and DHCP status (from iplog)
	Updated pfcmd's help
	Output in Web Admin is no longer right-aligned

	* pf/html/admin/common.php: Fixed alignment of the filter input dialog 

	* pf/lib/pf/SNMP.pm, pf/lib/pf/vlan.pm: Removed dead code, added POD
	doc, added TODO tasks

	* pf/NEWS, pf/conf/pf-release: bumped to 1.9.0dev

2009-10-30	Olivier Bilodeau <obilodeau@inverse.ca>
	* pf/packetfence.spec: Correctly pinned Parse::RecDescent dependency to
	version 1.94 which is known to work. Fixes #806;
	http://www.packetfence.org/mantis/view.php?id=806

2009-10-28	Olivier Bilodeau <obilodeau@inverse.ca>
	* pf/NEWS, pf/packetfence.spec: 1.8.5 ready

	* pf/lib/pf/services.pm: In conf/switches.conf uplink=dynamic is no
	longer case-sensitive. Fixes #831;
	http://packetfence.org/mantis/view.php?id=831

	* pf/lib/pf/violation.pm: performance: verifying if violation already 
	exists in violation_trigger. Improves performance in situation where 
	there are a lot of devices repetively generating violation (ex: blocked
	iPods) because we detect it before launching `pfcmd violation add`.
	Also decreased logging prority from WARN to INFO

	* pf/lib/pf/violation.pm: Tighter validation in violation_trigger when
	database query returns a non-empty array (which is a bigger problem yet
	to be identified)

2009-10-27	Olivier Bilodeau <obilodeau@inverse.ca>
	* pf/docs/PacketFence_Administration_Guide.odt: Decided to get rid of
	the release notes section (avoids manual data duplication)
	Added a pointer to NEWS, UPGRADE and ChangeLog in "About this guide"
	section.

	* pf/conf/pf-release: Version bump to 1.8.5

	* pf/docs/PacketFence_Administration_Guide.odt: Integrated release
	notes
	
	* pf/docs/PacketFence_Developers_Guide.odt,
	pf/docs/PacketFence_Installation_Guide.odt: Bumped release month

	* pf/installer.pl: Refer to database schema symlink instead of using a
	hardcoded version number

	* pf/installer.pl: Got rid of dead installer code

	* pf/t/SNMP.t, pf/t/critic.t, pf/t/pf.t, pf/t/pfcmd.t, pf/t/php.t,
	 pf/t/pod.t: Test file list update

2009-10-26	Olivier Bilodeau <obilodeau@inverse.ca>
	* pf/html/admin/configuration/switches_add.php, 
	pf/html/admin/configuration/switches_edit.php: Added newly supported
	switches to the Web Admin

	* pf/conf/templates/httpd.conf.apache22,
	pf/conf/templates/httpd.conf.pre_apache22: Using temporary redirects
	instead of permanent ones in the captive portal. Fixes #757;
	http://packetfence.org/mantis/view.php?id=757
	Reported by Josh Ward (he also suggested the fix) Many thanks!

	* pf/packetfence.spec: Parse::RecDescent is a build dependency AND a 
	runtime one. Hopefully fixes #806 for good;
	http://packetfence.org/mantis/view.php?id=806

	* pf/packetfence.spec, pf/installer.pl: Packaging and installer fixes
	- Parse::RecDescent is a build dependency not a runtime one. Fixes #806;
	  http://packetfence.org/mantis/view.php?id=806
	- Pulling php-pear-Log instead of php-pear. Fixes #804
	  http://packetfence.org/mantis/view.php?id=804
	- jpgraph is no longer installed by installer.pl (is a dep of the rpm)
	- php-pear-Log is no longer installed by installer
	- Lots of new TODO task for installer

	* pf/lib/pf/pfcmd/pfcmd.pm: Removed use of Log::Log4perl
	This removes a lot of unnecessary build requirements and it wasn't even
	used anywhere in this file. Fixes #826;
	http://packetfence.org/mantis/view.php?id=826

	* pf/packetfence.spec: Added dependency to enable SNMPv3 AES encryption
	support. Fixes #775; http://packetfence.org/mantis/view.php?id=775

	* pf/conf/documentation.conf, pf/conf/pf.conf.defaults: Clarified 
	Nessus Scan parameters

	* pf/docs/PacketFence_Administration_Guide.odt: Updated Nessus
	documentation

2009-10-23	Olivier Bilodeau <obilodeau@inverse.ca>
	* pf/packetfence.spec: Improvements to the RPM SPEC file
	- New complete build instructions
	- New source_release tag that allow us to do multi distro release with 
	the same source tarball
	- Updated list of files to include new stuff

	* pf/html/admin/scan/index.php, pf/html/admin/scan/scan.php: Disabled
	scans from the web admin and made the result page the default page when
	clicking on the scan tab

	* Added pf/html/user/content/templates/scan-in-progress.html.
	* Modified pf/cgi-bin/redir.cgi, pf/cgi-bin/release.cgi, 
	pf/conf/locale/en/LC_MESSAGES/packetfence.po, 
	pf/conf/locale/fr/LC_MESSAGES/packetfence.po, pf/lib/pf/scan.pm, 
	pf/lib/pf/web.pm: Nessus scan integration
	- Tracking the state of registration scans
	- New "scan in progress" page
	- redir.cgi and release.cgi will redirect to the new scan in progress
	  page if a scan is in progress
	- Not showing Nessus server's password in the logs anymore
	- Scanning page now redirect once the progress bar is over

2009-10-22	Olivier Bilodeau <obilodeau@inverse.ca>
	* pf/cgi-bin/release.cgi, pf/conf/documentation.conf, 
	pf/conf/locale/en/LC_MESSAGES/packetfence.po, 
	pf/conf/locale/fr/LC_MESSAGES/packetfence.po, pf/conf/pf.conf.defaults,
	pf/lib/pf/config.pm, pf/lib/pf/web.pm: Nessus scan integration
	- Forking in the background when calling a scan to pfcmd and redirecting
	  to a scan in progress page
	- New parameter scan.duration to control the length of the scan progress
	  bar
	- French and English translations of the new scan in progress page
	- New generate_scan_progress_page() in lib/pf/web.pm

	* pf/cgi-bin/release.cgi: Removed vid hack for Nessus scan violation

	* pf/lib/pf/trigger.pm: Removed deprecated code: trigger_scan and 
	trigger_scan_add subs

	* pf/lib/pf/scan.pm: Scan using violation_trigger mechanism now
	Also moved IP to MAC test earlier and quit if it can't resolve

	* pf/lib/pf/violation.pm: Preparing violation_trigger to handle scan 
	violations
	- new test: scan violation id not authorized in config
	- took out of the trigger id loop various one time tests (inefficient)
	- violation trigger returns 1 if at least one violation is added 0 
	  otherwise
	- bonus POD doc

	* pf/cgi-bin/pdp.cgi, pf/sbin/pfdetect: Fixed trappable ip test to add
	a violation.

2009-10-21	Olivier Bilodeau <obilodeau@inverse.ca>
	* pf/sbin/pfdetect: pfdetect now sends IP when calling violation_trigger
	since the information is already available to it anyway

	* pf/lib/pf/violation.pm: Using $bin_dir instead of hardcoded path
	to call pfcmd. Closes a TODO task.

	* pf/lib/pf/scan.pm, pf/bin/pfcmd, pf/lib/pf/trigger.pm: Refactoring
	Moved all scanning code out of pfcmd into a new scan module

	* pf/bin/pfcmd, pf/lib/pf/schedule.pm: Nessus scan integration
	Removed all references of trigger id (tid) regarding scanning

	* pf/lib/pf/pfcmd/help.pm: pfcmd schedule documentation now accurate

	* pf/bin/pfcmd, pf/cgi-bin/release.cgi, pf/html/admin/scan/scan.php:
	Nessus Scan integration
	No more special scans with tid=99999 carrying a special meaning. All
	scanning is done with command line nessus client instead of 
	Nessus::ScanLite (which lacked plugin configuration capabilities). Other
	fixes includes:
	- Removing the 1200001 violation only if one exists (fix a problem when
	  scanning from Web admin)
	- Set HOME= env before calling nessus to conf/nessus/ so the .nessusrc 
	  file is created at a location accessible from CLI and web interfaces
	- Capturing the output of the nessus call and logging it if nessus 
	  returns a non-zero exit code
	- trigger_scan is deprecated
	- Updated web admin accordingly and explicitly disabled scheduled scans

2009-10-20	Olivier Bilodeau <obilodeau@inverse.ca>
	* pf/addons/802.1X/pfcmd_ap.pl: Deleted
	* pf/addons/802.1X/rlm_perl_packetfence.pl, pf/addons/802.1X/README:
	Performance improvement in the freeradius PacketFence module
	Merged the content of pfcmd_ap.pl into rlm_perl_packetfence.pl. This 
	avoids costly forks for each radius request.
	Also took the opportunity to add validation of the db handle.

2009-10-19	Olivier Bilodeau <obilodeau@inverse.ca>
	* pf/UPGRADE, pf/NEWS: Updated NEWS and UPGRADE with all the work done
	since 1.8.4

2009-10-16	Olivier Bilodeau <obilodeau@inverse.ca>
	* pf/lib/pf/violation.pm: Improved error-handling in violation_trigger
	Reverted fix in revision 5abfb5911a05dc03e9646eb79a48653155e39278
	because it was too convoluted and replaced it with something clearer.

	* pf/conf/violations.conf: Working Nessus config sample

	* pf/bin/pfcmd: Work torwards Nessus integration
	pfcmd now handles by itself the fact that it needs to close the 
	system scan violation if the scan was successfull

	* pf/lib/pf/action.pm, pf/lib/pf/violation.pm: Slight logging changes to
	better represent what is actually going on.

	* pf/lib/pf/trigger.pm: trigger_add_scan now follows a contract: returns
	1 if a violation was added by the trigger and 0 otherwise
	a litle POD doc as a bonus

2009-10-16      Regis Balzard <rbalzard@inverse.ca>
	* pf/conf/ui.conf:
	* pf/bin/pfcmd:
	* pf/lib/pf/pfcmd/pfcmd.pm:
	* pf/lib/pf/services.pm: Added the pf_gateway field in networks.conf 
	used to store the PacketFence gateway for a routed VLAN. This is field 
	is only used with routed Registration and Isolation VLANs.
	Added code to allow PacketFence to dynamically create static routes for
	routed Registration and Isolation VLANs. We use the pf_gateway field.

2009-10-16      Regis Balzard <rbalzard@inverse.ca>
	* pf/bin/pfcmd: Added a fix to show a message when trying to delete a 
	node having open locationlog entries. Fixes #807
	http://www.packetfence.org/mantis/view.php?id=807

2009-10-15      Regis Balzard <rbalzard@inverse.ca>
	* pf/conf/authentication/local.pm: Fixed test to validate if user/pwd 
	is ok for local authentication during registration process. Fixes #779
	http://www.packetfence.org/mantis/view.php?id=779

2009-10-15      Regis Balzard <rbalzard@inverse.ca>
	* pf/lib/pf/web.om: Fixed redir.cgi crash when upgrading useragent. 
	Fixes #782
	http://www.packetfence.org/mantis/view.php?id=782

2009-10-15      Regis Balzard <rbalzard@inverse.ca>
	* pf/lib/pf/violation.pm: "violation not added, no trigger found for.."
	messages too noisy in logs so we decreased log level from INFO to 
	DEBUG. Fixes #812
	http://www.packetfence.org/mantis/view.php?id=812

2009-10-15      Regis Balzard <rbalzard@inverse.ca>
	* pf/addons/accounting.pl 
	* pf/addons/autodiscover.pl 
	* pf/addons/convertToPortSecurity.pl 
	* pf/addons/recovery.pl 
	* pf/bin/flip.pl 
	* pf/bin/pfcmd_vlan 
	* pf/lib/pf/vlan.pm 
	* pf/lib/pf/services.pm 
	* pf/test/connect_and_read.pl 
	* pf/sbin/pfsetvlan: Adding missing test after call to 
	switch->instantiate(). If it returns 0 then stop executing more code
	and log an error. Fixes #755 and #813
	http://www.packetfence.org/mantis/view.php?id=755
	http://www.packetfence.org/mantis/view.php?id=813 

2009-10-14	Olivier Bilodeau <obilodeau@inverse.ca>
	* pf/cgi-bin/redir.cgi: Logging improvement in redir.cgi
	Messages and log priority makes more sense now

2009-10-13	Olivier Bilodeau <obilodeau@inverse.ca>
	* pf/lib/pf/vlan.pm: Increased logging severity for the "Can't
	determine Uplinks for the switch" message (from info to warn).
	The problem is that at this point nothing gets done by packetfence so
	it is rather important to see this message.

	* pf/conf/violations.conf: Added a new UserAgent statement to block
	PSPs

2009-10-13      Regis Balzard <rbalzard@inverse.ca>
	* pf/packetfence.init: Added test in condrestart to check if 
	pfsetvlan.pid exists. If so, restart packetfence. Fixes #805;
	http://www.packetfence.org/mantis/view.php?id=805

2009-10-13      Regis Balzard <rbalzard@inverse.ca>
	* pf/sbin/pfsetvlan.pm: Added missing test in pfsetvlan in order to 
	avoid warning messages. Fixes #792;
	http://www.packetfence.org/mantis/view.php?id=792

2009-10-13      Regis Balzard <rbalzard@inverse.ca>
	* pf/packetfence.spec: Added new dependencies on
	- perl-LDAP (used to authenticate users trough LDAP during registration)
	- php-ldap (used to authenticate users connecting to the Web interface 
	through LDAP)
	- perl-IPC-Cmd (used to generate static routes for registration and 
	isolation routed VLANs)
	- perl-SOAP-Lite (used when receiving alerts from Snort)
	Fixes #798;
	http://www.packetfence.org/mantis/view.php?id=798
	- seting the perl-parse-RecDescent version to 1.94 in order to avoid 
	issues with the newer versions that causes the pfcmd_pregrammar.pm 
	generation to fail. Fixes #806;
	http://www.packetfence.org/mantis/view.php?id=806

2009-10-13	Regis Balzard <rbalzard@inverse.ca>
	* pf/addons/pfcmd_ap.pl: In order to avoid unnecessary WIFI entries in
	locationlog (since authentication->reauthentication occurs very often), 
	we don't add new entries anymore if there is already one.i Fixes #788
	http://www.packetfence.org/mantis/view.php?id=788

2009-10-13	Olivier Bilodeau <obilodeau@inverse.ca>
	* pf/docs/PacketFence_Administration_Guide.odt: Updated configuration 
	parameter reference with documentation.conf's changes for 
	trapping.whitelist.

2009-10-09	Olivier Bilodeau <obilodeau@inverse.ca>
	* pf/conf/violations.conf: Added device banning templates for iPod 
	touch, iPhone, BlackBerries, PlayStation 3, PSP and Slingbox. 

	* pf/conf/dhcp_fingerprints.conf: PlayStation 3 also detects
	PlayStation Portable (PSP)

2009-10-09      Regis Balzard <rbalzard@inverse.ca>
	* pf/lib/pf/vlan.pm: Removed isClientAlive() since we remove the Hub 
	violation that creates too many false positives. 
	* pf/sbin/pfsetvlan: Removed calls to isClientAlive().
	* pf/conf/violations.conf: Removed Hub violation definition.
	* pf/html/user/content/violations/hub.php: Removed this file.
	* pf/lib/pf/SNMP/Cisco.pm: Removed the parsing of c2900AddressViolation
	traps which only purpose what to generate Hub violations.

2009-10-09	Olivier Bilodeau <obilodeau@inverse.ca>
	* pf/lib/pf/web.pm: Changed priority of unknown User-Agent log message
	Was WARN is now INFO which is less scary and makes a lot more sense. 

	* pf/conf/documentation.conf, pf/conf/pf.conf.defaults: Documentation
	for the whitelist parameter is now more accurate.
	
	* pf/cgi-bin/pdp.cgi, pf/lib/pf/violation.pm, pf/sbin/pfdetect,
	pf/sbin/pfdhcplistener: The validation that the violation is applicable
	is now done in violation_trigger removing duplicate code. Fixes #801;
	http://www.packetfence.org/mantis/view.php?id=801

2009-10-08	Olivier Bilodeau <obilodeau@inverse.ca>
	* pf/lib/pf/rawip.pm, pf/lib/pf/util.pm, pf/sbin/pfmon: Testing for 
	whitelisted_mac is no longer called inside trappable_mac sub.
	Modified callers so they do the test themselves.
	Whitelisting validation was called two times because of that.

	* pf/lib/pf/util.pm: Removed commented code

2009-10-06	Olivier Bilodeau <obilodeau@inverse.ca>
	* pf/lib/pf/SNMP/Enterasys/D2.pm, pf/README_SWITCHES: Added support for
	Enterasys Standalone D2 Switch
	It works in linkUp/linkDown mode and port-security (called maclock on
	Enterasys hardware). Talks to the switch using SNMP.

	* pf/README_SWITCHES, pf/docs/PacketFence_Administration_Guide.odt: 
	Added instructions to setup the D2
	Updated supported switches list

2009-10-05	Olivier Bilodeau <obilodeau@inverse.ca>
	* UPGRADING: Added notes about the last two uplink fixes since someone
	could rely on the bug's behaviour without his knowledge.

	* pf/lib/pf/SNMP/Accton.pm, pf/lib/pf/SNMP/Cisco.pm, 
	pf/lib/pf/SNMP/Linksys.pm, pf/lib/pf/SNMP/Nortel.pm, pf/lib/pf/SNMP.pm:
	switches.conf's uplink=dynamic is now case-insensitive. Fixes #809;
	http://www.packetfence.org/mantis/view.php?id=809

	* pf/lib/pf/SNMP/Accton.pm, pf/lib/pf/SNMP/Cisco.pm, 
	pf/lib/pf/SNMP/Linksys.pm, pf/lib/pf/SNMP/Nortel.pm, pf/lib/pf/SNMP.pm:
	Various getUpLinks() subs didn't respect the "return -1 on failure" 
	contract. Fixes #795;
	http://www.packetfence.org/mantis/view.php?id=795

	* pf/conf/templates/httpd.conf.apache22,
	pf/conf/templates/httpd.conf.pre_apache22: Fixed the omission of a banned
	UserAgent from the https portion of the httpd config. Thanks Regis for
	pointing that out!

2009-10-02	Olivier Bilodeau <obilodeau@inverse.ca>
	* Added pf/addons/high-availability/dhcpd-3.0.5-init-script-lsb-fix.patch:
	Little patch to fix LSB compliance of dhcpd's init script. 
	Non-compliant init scripts generate scary error messages in Heartbeat. 

	* pf/conf/log.conf: Logging priority now shown in log files

	* pf/lib/pf/SNMP/Enterasys/SecureStack_C3.pm, pf/README_SWITCHES: Added
	support for Enterasys SecureStack C3 Switch
	It works in linkUp/linkDown mode and port-security (called maclock on
	Enterasys hardware). Talks to the switch using SNMP.
	
	* pf/docs/PacketFence_Administration_Guide.odt: Added instructions to
	setup the SecureStack C3
	Updated supported switches list
	Added comments about cleanup to do
	Minor formatting / whitespace cleanup

2009-09-28	Olivier Bilodeau <obilodeau@inverse.ca>
	* pf/lib/pf/SNMP/Enterasys/Matrix_N3.pm, pf/README_SWITCHES,
	pf/docs/PacketFence_Administration_Guide.odt: Added support for
	Enterasys Matrix N3 Switch (Chassis)
	It works in linkUp/linkDown mode and port-security (called maclock on
	Enterasys hardware). Talks to the switch using SNMP.
	Documentation on how to configure was added to the admin guide.

	* pf/lib/pf/SNMP/Enterasys.pm: Fix for maclock support (Enterasys' port
	security): Trap string had a typo in parseTrap()

	* pf/bin/pfcmd: Fixed a typo in a comment

2009-09-24	Olivier Bilodeau <obilodeau@inverse.ca>
	* pf/docs/PacketFence_Administration_Guide.odt: Clarification of the
	vlan parameter in violations.conf

2009-09-22	Olivier Bilodeau <obilodeau@inverse.ca>
	* pf/lib/pf/SNMP/HP.pm: Removed unused code

2009-09-18	Olivier Bilodeau <obilodeau@inverse.ca>
	* pf/docs/PacketFence_Administration_Guide.odt: New switch config
	Added configuration information for SMC TigerStack 6224M. Thanks to
	Chinasee B. <chinasee.b@psu.ac.th> who provided his config.

	* pf/lib/pf/violation.pm: Crash fix
	If we attempted to trigger a violation but no trigger for the violation
	existed, we still tried to move on and add the violation which caused
	the use of a 0 in an hash reference thus a crash.

	* pf/lib/pf/vlan.pm: Fix a crash that happens if violation classes are
	corrupted and a vlan change is required (like when a violation is
	created)

2009-09-16	Olivier Bilodeau <obilodeau@inverse.ca>
	* pf/docs/PacketFenceZEN_Installation_Guide.odt: Documentation update
	- updated commercial support section
	- version bump
	- ToC now linked internally
	- fixed a few typos

	* pf/docs/PacketFence_Developers_Guide.odt: Documentation update
	- updated custom_getCorrectVlan sub according to new 1.8.5 behavior
	- updated commercial support section
	- version bump
	- ToC now linked internally
	- fixed three typos

	* pf/docs/PacketFence_Administration_Guide.odt: Documentation update
	- updated supported switch list
	- added how to configure 3Com NJ220
	- added how to configure Amer SS2R24i
	- added how to configure Extreme Networks switches
	- integrated all the switches that we support in config section
	- added a MySQL performance optimization tip 
	- updated commercial support section
	- fixed several typos
	- removed whitespace
	- version bump
	- ToC now linked internally

2009-09-15	Olivier Bilodeau <obilodeau@inverse.ca>
	* Renamed pf/addons/high-availability/named-init-script-lsb-fix.patch
	to pf/addons/high-availability/named-9.2-init-script-lsb-fix.patch:
	bind 9.2 exposed wrong behavior but bind 9.3 is fine and patch doesn't
	apply anyway

2009-09-14	Olivier Bilodeau <obilodeau@inverse.ca>
	* pf/addons/high-availability/mysqld-init-script-lsb-fix.patch, 
	pf/addons/high-availability/named-init-script-lsb-fix.patch: LSB 
	compliance patches for MySQL and Bind

	* pf/addons/database-backup-and-maintenance.sh: Added basic database
	maintenance and backup script

	* pf/addons/logrotate: Added a basic logrotate sample script for 
	packetfence

2009-09-11	Olivier Bilodeau <obilodeau@inverse.ca>
	* pf/conf/templates/httpd.conf.apache22 and 
	pf/conf/templates/httpd.conf.pre_apache22: Block misbehaving User Agents
	Block at the apache level some User Agents that we don't care about
	such as Windows Update, etc. We give them a 403 error (forbidden).
	Fixes bug #790;
	http://www.packetfence.org/mantis/view.php?id=790

	* pf/lib/pf/SNMP/Linksys.pm: Deactivated port security on Linksys
	Known to be broken and the telnet code was sending SIGALRM and crashing
	pfsetvlan.
	Also added some trace level logging statements. Fixes bug #797;
	http://www.packetfence.org/mantis/view.php?id=797

	* pf/sbin/pfsetvlan: pfsetvlan stops on SIGALRM signal
	Die is properly sent to log4perl. No more misterious stops without any
	error. Alarm signals are known to be buggy with threaded perl. Fixes 
	bug #796;
	http://www.packetfence.org/mantis/view.php?id=796

2009-08-25	Olivier Bilodeau <obilodeau@inverse.ca>
	* pf/docs/PacketFence_Installation_Guide.odt: Install Guide updated
	Details
	- version bump
	- yum update before rpmforge install
	- removed priorities requirement (not sure about this one)
	- updated installation procedure to reflect new yum repo
	- re-generated ToC so that updating the table works with OpenOffice 3.1
	- added index links to the ToC elements, it now creates a linkified PDF
	- switch setup now points to the Admin Guide for more switch config
	samples and supported devices list
	- re-org: switches definition before custom trap handling functions 
	since pf's new behavior is based on switch definition rather than 
	per-node
	- explained new correctVlan behavior
	- modifed switches definition to outline the fact that vlan number can
	be overloaded in a specific switch from the default
	- some minor prettification
	- mentionned new support packages and added meat in commecial support 
	section


2009-08-19	Ludovic Marcotte <lmarcotte@inverse.ca>

	* Renamed CHANGES to NEWS and updated the spec
	file to reflect this change
	* packetfence.spec and
	pf/docs/MIB/Inverse-PacketFence-Notification.mib
	Modified to use support@inverse.ca as the contact information<|MERGE_RESOLUTION|>--- conflicted
+++ resolved
@@ -1,5 +1,4 @@
 2009-11-19	Olivier Bilodeau <obilodeau@inverse.ca>
-<<<<<<< HEAD
 	* pf/lib/pf/node.pm, pf/lib/pf/trigger.pm, pf/lib/pf/util.pm,
 	pf/lib/pf/violation.pm: Fixed POD doc so that test passes
 
@@ -11,8 +10,6 @@
 	* pf/t/all.t, pf/t/services.t: Added tests to check if snort starts 
 	successfully and if pfdetect can bind to it
 
-=======
->>>>>>> 60b7bb54
 	* Copied pf/conf/templates/snort.conf to 
 	pf/conf/templates/snort.conf.pre_snort-2.8
 	Modified pf/conf/templates/snort.conf, pf/lib/pf/services.pm: snort
