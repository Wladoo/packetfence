<<<<<<< HEAD
2010-09-24	Olivier Bilodeau <obilodeau@inverse.ca>
	* pf/lib/pf/radius.pm, pf/lib/pf/vlan.pm: Added RADIUS User-Name to the 
	method signature of pf::vlan::getNodeInfoForAutoReg. Allows to record 
	the username of a node that would be automatically registered by policy.
	Fixes #1000;
	http://www.packetfence.org/bugs/view.php?id=1000

	* Added pf/lib/pf/mod_perl_require.pl, modified 
	pf/conf/templates/httpd.conf.apache22: Pre-loading PacketFence modules
	using a PerlRequire statement. Improves per-request latency and overall
	performance. Thanks to Josh Ward from University of Oregon for the 
	initial research on the fix!

	* Renamed pf/cgi-bin/pdp.cgi to pf/lib/pf/WebAPI.pm, modified
	pf/addons/802.1X/rlm_perl_packetfence_soap.pl, 
	pf/conf/templates/httpd.conf.apache22, pf/lib/pf/WebAPI.pm,
	pf/lib/pf/radius.pm, pf/lib/pf/vlan.pm, pf/t/critic.t, pf/t/pod.t
	pf/t/podCoverage.t, pf/t/stress-test/soap-calls-radius_authorize
	pf/t/stress-test/soap-calls-snort, 
	pf/addons/pfdetect_remote/sbin/pfdetect_remote: Ported cgi-bin/pdp.cgi
	SOAP CGI handler to full blown mod_perl SOAP-Lite hosted module. 
	Fixes #1010; 
	Note: URI for Web Services changed from /cgi-bin/pdp.cgi to /webapi
	http://www.packetfence.org/bugs/view.php?id=1010

2010-09-23	Olivier Bilodeau <obilodeau@inverse.ca>
	* pf/lib/pf/node.pm: Fixed a small but important merge mistake.
=======
2010-09-27	Olivier Bilodeau <obilodeau@inverse.ca>
	* pf/conf/dhcp_fingerprints.conf: Removed a space in the fingerprints 
	that's causing the Symbian OS to be the universal fingerprint for
	nodes that don't have a fingerprint.

2010-09-24	Olivier Bilodeau <obilodeau@inverse.ca>
	* pf/addons/802.1X/rlm_perl_packetfence.pl: got rid of an unnecessary
	test
>>>>>>> e977524c

2010-09-23	Olivier Bilodeau <obilodeau@inverse.ca>
	* pf/lib/pf/vlan.pm: Removed all Logger calls setting shared 'tid' 
	information. First they were redundant since the MDC hash is global and
	second, they are corrupting other places were we could be setting the 
	'tid' (like from a web call).

2010-09-22	Olivier Bilodeau <obilodeau@inverse.ca>
	* pf/packetfence.spec: 1.9.2dev started and removed invalid dependency.
	See #882 for details;
	http://www.packetfence.org/bugs/view.php?id=882

	* pf/NEWS, pf/conf/pf-release, 
	pf/docs/PacketFence_Administration_Guide.odt, 
	pf/docs/PacketFence_Developers_Guide.odt, 
	pf/docs/PacketFence_Installation_Guide.odt, pf/packetfence.spec, 
	pf/t/pfcmd.t: New 1.9.1 release!

	* pf/t/smoke.t: Added new smoke testsuite which is used by our building
	process. A suite of tests quick to run, with no side-effects and that 
	should always pass.

2010-09-21	Regis Balzard <rbalzard@inverse.ca>
	* pf/docs/PacketFence_Administration_Guide.odt:
	Updated documentation for FreeRadius 1.x and added some for 2.x. 
	Fixes bug #1036;
	http://www.packetfence.org/bugs/view.php?id=1036

	* pf/docs/PacketFence_Administration_Guide.odt:
	Updated (for clarification purpose) documentation for Cisco stacked 
	and 4500 Series switches. Fixes bug #1037;
	http://www.packetfence.org/bugs/view.php?id=1037

2010-09-21	Olivier Bilodeau <obilodeau@inverse.ca>
	* pf/cgi-bin/pdp.cgi, pf/cgi-bin/redir.cgi, pf/cgi-bin/register.cgi, 
	pf/cgi-bin/release.cgi, pf/html/admin/administration/adduser.php, 
	pf/html/admin/administration/index.php, 
	pf/html/admin/administration/services.php, 
	pf/html/admin/administration/ui_options.php, 
	pf/html/admin/administration/version.php, 
	pf/html/admin/check_login.php, pf/html/admin/common/adminperm.inc,
	pf/html/admin/common/helpers.inc, pf/html/admin/common.php, 
	pf/html/admin/configuration/fingerprint.php, 
	pf/html/admin/configuration/floatingnetworkdevice.php, 
	pf/html/admin/configuration/floatingnetworkdevice_add.php, 
	pf/html/admin/configuration/floatingnetworkdevice_edit.php, 
	pf/html/admin/configuration/index.php, 
	pf/html/admin/configuration/interfaces.php, 
	pf/html/admin/configuration/interfaces_add.php, 
	pf/html/admin/configuration/interfaces_edit.php, 
	pf/html/admin/configuration/main.php, 
	pf/html/admin/configuration/more_info.php, 
	pf/html/admin/configuration/networks.php, 
	pf/html/admin/configuration/networks_add.php, 
	pf/html/admin/configuration/networks_edit.php, 
	pf/html/admin/configuration/switches.php, 
	pf/html/admin/configuration/switches_add.php, 
	pf/html/admin/configuration/switches_edit.php, 
	pf/html/admin/configuration/violation.php, 
	pf/html/admin/configuration/violation_add.php, 
	pf/html/admin/configuration/violation_edit.php, 
	pf/html/admin/exporter.php, pf/html/admin/footer.php, 
	pf/html/admin/header.php, pf/html/admin/index.php, 
	pf/html/admin/login.php, pf/html/admin/node/add.php, 
	pf/html/admin/node/categories.php, 
	pf/html/admin/node/categories_add.php, 
	pf/html/admin/node/categories_edit.php, 
	pf/html/admin/node/edit.php, pf/html/admin/node/index.php, 
	pf/html/admin/node/lookup.php, pf/html/admin/node/view.php, 
	pf/html/admin/person/add.php, pf/html/admin/person/edit.php, 
	pf/html/admin/person/index.php, pf/html/admin/person/lookup.php, 
	pf/html/admin/person/view.php, pf/html/admin/printer.php, 
	pf/html/admin/scan/edit.php, pf/html/admin/scan/index.php, 
	pf/html/admin/scan/results.php, pf/html/admin/scan/scan.php, 
	pf/html/admin/status/dashboard.php, pf/html/admin/status/grapher.php, 
	pf/html/admin/status/graphs.php, pf/html/admin/status/index.php, 
	pf/html/admin/status/reports.php, 
	pf/html/admin/status/sajax-dashboard.php, 
	pf/html/admin/violation/add.php, pf/html/admin/violation/edit.php, 
	pf/html/admin/violation/index.php, pf/html/admin/violation/view.php, 
	pf/html/user/content/index.php, pf/html/user/content/style.php, 
	pf/html/user/content/violations/banned_devices.php, 
	pf/html/user/content/violations/banned_os.php, 
	pf/html/user/content/violations/darknet.php, 
	pf/html/user/content/violations/failed_scan.php, 
	pf/html/user/content/violations/generic.php, 
	pf/html/user/content/violations/lsass.php: Added copyright, license and
	author info. Fixes #764;
	http://www.packetfence.org/bugs/view.php?id=764

	* pf/lib/pf/node.pm: Enforcing maxnodes the same way in register.cgi 
	and pf::node's node_register. Prevent situations where unregistered 
	nodes would be accounted for when enforcing maxnodes causing errors
	internally but not visible in the captive portal. So this is both a 
	usability and correctness fix. Fixes #1057;
	http://www.packetfence.org/bugs/view.php?id=1057

	* pf/lib/pf/violation.pm: Added validation for violation grace period
	in violation_trigger. Avoids unnecessary load in certain cases. 
	Fixes #857;
	http://www.packetfence.org/bugs/view.php?id=857

	* pf/cgi-bin/register.cgi, pf/conf/templates/httpd.conf.apache22, 
	pf/lib/pf/web.pm, pf/packetfence.spec: Captive portal now using 
	mod_perl. Huge performance gain. Up to 23x faster on some workloads we
	tested. Fixes #879;
	http://www.packetfence.org/bugs/view.php?id=879

2010-09-21	Regis Balzard <rbalzard@inverse.ca>
	* pf/docs/PacketFence_Administration_Guide.odt:
	Added a section in the performance optimization section regarding 
	blocking non browser requests in the captive portal

	* pf/conf/dhcp_fingerprints.conf: New DHCP fingerprints: Cisco,
	Netgear Router, Quanta Microsystems, Debian-based Linux, Nokia Tablet,
	Symbian OS. Thanks to Sam Winotai (from Loyola Marymount University) 
	for the contribution! 

2010-09-20	Regis Balzard <rbalzard@inverse.ca>
	* pf/lib/pf/SNMP/Nortel/BayStack4500.pm: removed this file 

	* pf/lib/pf/SNMP/Nortel/ERS4500.pm: added this file

	* pf/README_SWITCHES, pf/html/admin/configuration/switches_add.php, 
	pf/html/admin/configuration/switches_edit.php, pf/t/critic.t, 
	pf/t/hardware-snmp-objects.t, pf/t/pod.t: Fixed the error in the 4500 
	module name (was originally named BayStack 4500 but it is actually ERS
	4500).

2010-09-17	Olivier Bilodeau <obilodeau@inverse.ca>
	* pf/conf/dhcp_fingerprints.conf: Fixed Siemens optiPoint WL2 
	Professional fingerprint.

	* pf/html/admin/common.php, pf/lib/pf/pfcmd.pm: pfcmd's node filters now
	supports arguments with spaces as long as they are double-quoted. 
	Viewing nodes per category on the admin interface was updated to use 
	this facility. Fixes #1056;
	http://www.packetfence.org/bugs/view.php?id=1056

	* pf/html/admin/common.php, pf/html/admin/node/view.php: Table 
	refreshes now re-do a count so paging in node table doesn't brake on
	deletions. Fixes #1055;
	http://www.packetfence.org/bugs/view.php?id=1055

2010-09-17	Regis Balzard <rbalzard@inverse.ca>
	* pf/lib/pf/SNMP/Nortel/ERS2500.pm, pf/README_SWITCHES, 
	pf/html/admin/configuration/switches_add.php,
	pf/html/admin/configuration/switches_edit.php, pf/t/critic.t, 
	pf/t/hardware-snmp-objects.t, pf/t/pod.t: Added support for Nortel ERS 
	2500 Series.

2010-09-17	Olivier Bilodeau <obilodeau@inverse.ca>
	* pf/lib/pf/SNMP/Extreme/Summit.pm, 
	pf/lib/pf/SNMP/Extreme/Summit_X250e.pm, pf/lib/pf/SNMP/Extreme.pm, 
	pf/html/admin/configuration/switches_add.php,
	pf/html/admin/configuration/switches_edit.php: 
	Re-worked port-security (MAC address Lockdown) support and added Voice
	over IP support for Extreme XOS. We removed the CLI requirement making
	it a production ready module. Thanks to Extreme Networks for sponsoring
	the feature and adding features to their ExtremeXOS making this 
	possible.

2010-09-17	Regis Balzard <rbalzard@inverse.ca>
	* pf/lib/pf/SNMP/Nortel/BayStack4500.pm, pf/README_SWITCHES, 
	pf/html/admin/configuration/switches_add.php,
	pf/html/admin/configuration/switches_edit.php, pf/t/critic.t, 
	pf/t/hardware-snmp-objects.t, pf/t/pod.t: Added support for Nortel 4500
	Series. This module will replace the one for Nortel 4550 since the code
	is the same for the entire serie.

2010-09-17	Olivier Bilodeau <obilodeau@inverse.ca>
	* pf/docs/PacketFence_Administration_Guide.odt: Added configuration
	instructions for Extreme in port security and Voice over IP. Module is
	now identified as covering the whole Extreme XOS series and previous
	limitations were removed since the code has been fixed.

2010-09-15	Olivier Bilodeau <obilodeau@inverse.ca>
	* pf/addons/autodiscover.pl, pf/addons/loadMACintoDB.pl, 
	pf/lib/pf/node.pm, pf/sbin/pfdhcplistener, pf/UPGRADE: Removed print 
	statement from node_modify. Placed print statements in all callers that
	cares. This was an important blocker to put the captive portal in 
	mod_perl and to allow our web services back-end in trunk to work 
	reliably. Fixes #1068;
	http://packetfence.org/bugs/view.php?id=1068

	* pf/lib/pf/node.pm: node_view, node_view_with_fingerprint, 
	node_view_all now returns empty '' category instead of NULL when node 
	doesn't have a category. This is more consistent with all the other 
	fields. Fixes #1063;
	http://www.packetfence.org/bugs/view.php?id=1063

2010-09-14	Olivier Bilodeau <obilodeau@inverse.ca>
	* pf/t/critic.t, pf/t/pf.t, pf/t/pod.t: Added pf::radius and friends to
	the bare-minimal tests (critic, compile and pod). Not sure why they 
	weren't already there...
	
	* pf/lib/pf/radius.pm, pf/lib/pf/radius/constants.pm, 
	pf/lib/pf/radius/custom.pm, packetfence.spec: RADIUS constants are now 
	in a seperate file preventing odd errors when users override methods in
	pf::radius::custom. Fixes #1001;
	http://www.packetfence.org/bugs/view.php?id=1001

	* pf/sbin/pfsetvlan: Fixed merge problem introduced yesterday where
	pre-trunk code has been propagated in trunk by mistake breaking the
	build.

2010-09-13	Olivier Bilodeau <obilodeau@inverse.ca>
	* pf/lib/pf/vlan/custom.pm: Importing more modules to avoid people using
	custom code that doesn't compile even if they copiedy and pasted from
	pf::vlan. Fixes #1001 for pf::vlan::custom since there are no specific 
	constants defined in pf::vlan.
	http://www.packetfence.org/bugs/view.php?id=1001

	* pf/lib/pf/node.pm: Sub node_register_auto no longer exported since 
	a while. Removing at the earliest point in trunk branch revno:
	bad6d50ec65bad5779a30d488020eb49acad200d

	* pf/packetfence.spec: Package version bump to 1.10.0 to clearly mark
	a departure from 1.9.x

	* pf/addons/802.1X/rlm_perl_packetfence_soap.pl: Added SSID detection 
	for Aruba wireless controllers.

	* pf/conf/dhcp_fingerprints.conf: New DHCP fingerprints: Windows,
	Alcatel, Siemens, Cisco, Linksys, Mitel IP phones, Cisco, Enterasys,
	Trapeze APs, Debian, Ubuntu, Puppy Linux, Enterasys Switches, Nokia
	Internet Tablet, HP iLO Agents, APC UPS, Polycom Video conferencing,
	FreeBSD, Eye-Fi Wireless Memory Card, Novell Netware, Apple Netboot,
	more PXE, Solaris 8 (SunOS 5.8) and Neoware's thin clients.
	Thanks to Eric Kollmann for the contribution! See his OS/device 
	fingerprinting related work at: http://myweb.cableone.net/xnih/

2010-09-10	Olivier Bilodeau <obilodeau@inverse.ca>
	* pf/sbin/pfsetvlan: Added logging to highlight the fact that we are
	connecting on a node's previous switch. Will prevent confusing people 
	like me. Fixes #1052;
	http://www.packetfence.org/bugs/view.php?id=1052
	Also made some unnecessary whitespace adjustments.. sorry I couldn't 
	resist...

	* pf/bin/pfcmd: Fixes to the try {} catch {} syntax. No bug reported 
	but I found out it could be problematic since I was bitten by this 
	when working on the upcoming error handling in pf::SNMP::Extreme.

2010-09-08	Olivier Bilodeau <obilodeau@inverse.ca>
	* pf/lib/pf/SNMP/Aruba.pm, pf/lib/pf/SNMP/Cisco/Catalyst_2960.pm, 
	pf/lib/pf/SNMP/Cisco/Catalyst_3550.pm: Added some documentation for 
	Cisco (2960, 3550) and Aruba in the SNMP modules

	* pf/docs/PacketFence_Administration_Guide.odt: Added configuration
	instructions for Extreme in port security.

2010-09-07	Olivier Bilodeau <obilodeau@inverse.ca>
	* pf/lib/pf/SNMP/Cisco/ISR_1800.pm: Connection error is now shown in 
	the logs if there is a connection problem.

	* pf/lib/pf/SNMP/Extreme/nas-pb.yml, pf/lib/pf/SNMP/Extreme/Summit.pm, 
	pf/lib/pf/SNMP/Extreme/Summit_X250e.pm, pf/lib/pf/SNMP/Extreme.pm, 
	pf/lib/pf/SNMP/constants.pm: Added port-security support for Extreme 
	XOS, called MAC Address Lockdown in Extreme's language. It relies on 
	CLI for now so it is not recommended for large networks. Extreme is 
	working on providing a solution for this.

2010-09-03	Olivier Bilodeau <obilodeau@inverse.ca>
	* pf/lib/pf/SNMP/MockedSwitch.pm, pf/t/hardware-snmp-objects.t: Added
	new exceptions in the tests and implemented new trunk specific subs. So
	that the new tests passes.

2010-09-02	Olivier Bilodeau <obilodeau@inverse.ca>
	* pf/lib/pf/SNMP/MockedSwitch.pm, pf/t/hardware-snmp-objects.t: New 
	pf::SNMP:MockedSwitch that will be used to test the efficiency of our
	pfsetvlan daemon. Some tests to make sure it stays relevant.

	* pf/docs/PacketFence_Administration_Guide.odt, pf/lib/SNMP/HP.pm:
	Documented an HP behavior regarding port-security.

2010-08-27	Olivier Bilodeau <obilodeau@inverse.ca>
	* pf/lib/SNMP/constants.pm: Added Q-BRIDGE section to the SNMP
	constants and dot1qStaticUnicastStatus types.

2010-08-10	Olivier Bilodeau <obilodeau@inverse.ca>
	* pf/packetfence.spec, pf/t/critic.t, pf/t/pf.t, pf/t/pod.t: Added 
	perl(Authen::Radius) as a dependency in the RPM spec file. It's required
	by the optional radius authentication in the captive portal. Fixes #1047;
	http://packetfence.org/bugs/view.php?id=1047

	Added the relevant tests to catch any similar situation in the future.

2010-08-10	Olivier Bilodeau <obilodeau@inverse.ca>
	* pf/lib/pf/SNMP/Intel/Express_460.pm: Ported Intel Express 460's web
	screenscraping code to use new web services parameters

	* pf/lib/pf/SNMP.pm, pf/lib/pf/SwitchFactory.pm, pf/t/SwitchFactory.t, 
	pf/t/data/switches.conf: pf::SNMP and SwitchFactory now supports new 
	Web Services switches.conf parameters.
	Added test cases

	* pf/UPGRADE: Added deprecation warning for htaccessUser and htaccessPwd

	* pf/bin/pfcmd, pf/conf/switches.conf, pf/conf/ui.conf,
	pf/docs/PacketFence_Administration_Guide.odt,
	pf/html/admin/configuration/switches.php,
	pf/html/admin/configuration/switches_add.php,
	pf/html/admin/configuration/switches_edit.php,
	pf/lib/pf/pfcmd/pfcmd.pm: switches.conf now accepts Web Services
	related configuration (wsTransport, wsUser, wsPwd)
	Also updated all related helpers, interfaces and documentation

2010-08-09	Olivier Bilodeau <obilodeau@inverse.ca>
	* pf/html/admin/login.php: Admin auth mechanism localuser+ldappass
	also fallbacks to localpass on error

	* pf/UPGRADE: Added an upgrade note about the Admin interface access
	control

2010-08-08	Olivier Bilodeau <obilodeau@inverse.ca>
	* pf/t/stress-test/captive-portal.txt: Added some information on how 
	to stress test the captive portal 

2010-08-05	Olivier Bilodeau <obilodeau@inverse.ca>
	* pf/docs/PacketFence_Administration_Guide.odt: Added two new Q&A:
	- How can users authenticate using LDAP or Active Directory (AD) 
	instead of using a local flat file?
	- How can I provide different rights to users of the admin Web 
	interface?

2010-08-04	Olivier Bilodeau <obilodeau@inverse.ca>
	Merged org.packetfence.feature.granular-admin-access with revno
	2c753bafa6f766c330510b2895729ecf42cd71d9

	* pf/conf/pf-release, pf/packetfence.spec, pf/t/pfcmd.t: Officially 
	entering pre-release snapshots land for 1.9.1

	* pf/README_SWITCHES: Aligned content with webiste regarding Aruba
	support

	* pf/lib/pf/scan.pm: Increasing log severity for a nessus scan error
	Heading towards #1032 improvements;
	http://www.packetfence.org/bugs/view.php?id=1032

2010-08-03	Olivier Bilodeau <obilodeau@inverse.ca>
	* pf/conf/dhcp_fingerprints.conf: New DHCP fingerprints: Cisco
	Wireless Access Point and FortiOS

2010-07-23	Olivier Bilodeau <obilodeau@inverse.ca>
	* pf/NEWS, pf/UPGRADE: Starting the NEWS file for the next release
	series out of trunk.
	Added some info to UPGRADE because of yesterday's change and fixed the
	database upgrade script that was renamed.

2010-07-22	Olivier Bilodeau <obilodeau@inverse.ca>
	* pf/html/admin/configuration/switches_add.php, 
	pf/html/admin/configuration/switches_edit.php: Corrected bad whitespace
	again...
	Now, to fix it for good, instead of asking people to behave, I'm 
	forcing vim parameters to enforce them! mouhahahhaa! :)

2010-07-22	Olivier Bilodeau <obilodeau@inverse.ca>
	* pf/lib/pf/radius.pm: A sample of working RADIUS VoIP authorization
	for Cisco switches in pf::radius' authorize_voip. Fixes #1008;
	http://www.packetfence.org/bugs/view.php?id=1008

	* pf/lib/pf/lookup/node.pm: Output of node lookup is aligned. Fixes
	#1006;
	http://www.packetfence.org/bugs/view.php?id=1006
	Also added vim modelines to force proper whitespace

2010-07-15	Olivier Bilodeau <obilodeau@inverse.ca>
	* pf/packetfence.spec, pf/NEWS: 1.9.0 released!
	
	* pf/docs/PacketFence_Administration_Guide.odt: Added network and
	components diagrams

2010-07-14	Olivier Bilodeau <obilodeau@inverse.ca>
	* pf/docs/PacketFence_Administration_Guide.odt: Replaced feature
	intro text with updated one

2010-07-06	Olivier Bilodeau <obilodeau@inverse.ca>
	* pf/docs/PacketFence_Administration_Guide.odt, 
	pf/docs/PacketFence_Developers_Guide.odt,
	pf/docs/PacketFence_Installation_Guide.odt: Version bump

	* pf/docs/PacketFence_Developers_Guide.odt: Fixed bad propagation from
	1_8 branch (copied document from 1_8 branch and re-did changes since
	then).

	* pf/docs/PacketFence_Administration_Guide.odt: Added doc for HP 
	ProCruve 3400cl (same as ProCurve 2600).

	* pf/README_SWITHCES, pf/html/admin/configuration/switches_add.php, 
	pf/html/admin/configuration/switches_edit.php: Renamed Procurve to
	ProCurve in the user visible locations since it's the official HP way.

	* pf/docs/PacketFence_Administration_Guide.odt: Fixed Procurve 2600
	SNMP configuration (Thanks to Andrew Niemantsverdriet for pointing it
	out!)

2010-07-05	Olivier Bilodeau <obilodeau@inverse.ca>
	* pf/docs/PacketFence_Administration_Guide.odt: Added documentation to
	configure the Foundry FastIron 4802 in port-security with or without
	VoIP (IPT)

	* pf/docs/PacketFence_Administration_Guide.odt: Fixed small mistakes 

	* Renamed pf/lib/pf/SNMP/SMC/SMC8800M.pm to 
	pf/lib/pf/SNMP/SMC/TS8800M.pm, modified pf/lib/pf/SNMP/SMC/TS8800M.pm,
	pf/lib/pf/SNMP/SMC.pm, pf/t/critic.t, pf/t/data.t, 
	pf/t/hardware-snmp-objects.t, pf/t/pod.t,
	pf/html/admin/configuration/switches_add.php, 
	pf/html/admin/configuration/switches_edit.php: Renamed pf::SMC::SMC8800M
	to pf::SMC::TS8800M to align more with current naming of the SMC 
	modules. Also fixed POD doc in pf::SMC.

2010-07-01	Olivier Bilodeau <obilodeau@inverse.ca>
	* pf/t/hardware-snmp-objects.t, pf/t/SNMP.t: Moved some tests from 
	hardware-snmp-objects.t into SNMP.t.

	* pf/lib/pf/SNMP/HP/Procurve_3400cl.pm, pf/README_SWITCHES, 
	pf/html/admin/configuration/switches_add.php,
	pf/html/admin/configuration/switches_edit.php, pf/t/critic.t, 
	pf/t/hardware-snmp-objects.t, pf/t/pod.t: Added support for HP Procurve
	3400cl. Fixes #906;
	http://www.packetfence.org/bugs/view.php?id=906

	* pf/UPGRADE, pf/conf/documentation.conf, pf/conf/pf.conf.defaults, 
	pf/conf/templates/configurator/reg-detect-vlan.conf, 
	pf/conf/templates/configurator/reg-vlan.conf, 
	pf/conf/templates/configurator/zen-vlan.conf, pf/configurator.pl:
	Added a new option under trapping.passthrough: disabled. By default 
	passthrough is now disabled and must be explicitly enabled. Fixes #886;
	- New note in UPGRADE about that change
	- Updated configuration templates for VLAN isolation mode
	- Added TODO tasks to improve configurator.pl
	http://www.packetfence.org/bugs/view.php?id=886

	* pf/configurator.pl: Clarified various templates available in the 
	configurator script. Also added a new one: VLAN isolation mode with 
	Registration. Fixes #975;
	http://www.packetfence.org/bugs/view.php?id=975

2010-06-30	Olivier Bilodeau <obilodeau@inverse.ca>
	* pf/docs/PacketFence_Administration_Guide.odt: Fixes to routing
	documentation (missing pf_gateway). Fixes #998;
	http://www.packetfence.org/bugs/view.php?id=998

2010-06-25	Regis Balzard <rbalzard@inverse.ca>
	* pf/lib/pf/SNMP/SMC.pm 
	* pf/lib/pf/SNMP/SMC/SMC8800.pm 
	* pf/lib/pf/SNMP/SMC/TS6224M.pm: Added support for SMC8824M and SMC8848M
	TigerStack II with port-security. Moved some code between SMC modules.

2010-06-24	Regis Balzard <rbalzard@inverse.ca>
	* pf/lib/pf/SNMP/Cisco/Catalyst_4500.pm: Added support for 4500 Series 

2010-06-24	Olivier Bilodeau <obilodeau@inverse.ca>
	* pf/lib/pf/SNMP/Cisco/Catalyst_2960.pm: Documented a bug with IOS 
	12.2(25r) and VoIP. Also filed as #1200 for reference.
	http://www.packetfence.org/bugs/view.php?id=1020

2010-06-22	Olivier Bilodeau <obilodeau@inverse.ca>
	* pf/db/upgrade-1.9.0-1.10.0.sql: Fixed small mistake in upgrade
	script (was --- instead of -- for comments).

2010-06-15	Olivier Bilodeau <obilodeau@inverse.ca>
	* pf/sbin/pfsetvlan: Avoiding warnings in unpleasant situations

	* pf/addons/dev-helpers/radius-hook.pl, pf/t/stress-test/radius-calls,
	pf/t/stress-test/soap-calls-radius_authorize, 
	pf/t/stress-test/soap-calls-snort, pf/t/stress-test/soap-server.conf: 
	Added a bunch of scripts to help tests (integration, stress) and devel

	* pf/addons/802.1X/rlm_perl_packetfence_soap.pl: Ported below fix to
	new radius SOAP module.

	* pf/addons/802.1X/rlm_perl_packetfence_sql.pl: Using NAS-IP-Address, a 
	radius standard attribute, instead of Client-IP-Address as the switch IP
	address. Module now works with freeradius2. Fixes #1007;
	http://www.packetfence.org/bugs/view.php?id=1007

2010-06-08	Olivier Bilodeau <obilodeau@inverse.ca>
	* pf/lib/pf/SNMP.pm: Refactoring: using constants instead of hardcoded
	string: VOIP

2010-06-01	Olivier Bilodeau <obilodeau@inverse.ca>
	PacketFence 1.9.0-0.20100601 aka PacketFence 1.9.0rc1

2010-05-25	Olivier Bilodeau <obilodeau@inverse.ca>
	* pf/bin/pfcmd: Fixed bug #833 again using hard-references this time. 
	Tricky perl stuff...

	* pf/lib/pf/node.pm: Fixed a bug with new node categories where a node
	edit without a category would remove the category.

	* pf/lib/services.pm: Added validation and proper error message on 
	startup when SNMPVersion or SNMPVersionTrap is missing from 
	conf/switches.conf. Fixes #993;
	http://www.packetfence.org/bugs/view.php?id=993

	* pf/t/all.t, pf/t/node.t: Added tests to prevent regressions in subs
	that reads data in pf::node

2010-05-25	Regis Balzard <rbalzard@inverse.ca>
	* pf/lib/pf/node.pm: Fixed a bug introduced with new node categories in
	node_view_with_fingerprint.
	
2010-05-18	Olivier Bilodeau <obilodeau@inverse.ca>
	* pf/lib/pf/node.pm: Fixed a regression I introduced in revno 
	a7c168dcd6e42180e15dc166feb7167ddc36bc8f in node_modify (pfcmd node 
	edit). Now fixed so its properly updating nodes again.

	* pf/packetfence.spec: A file (conf/floating_network_device.conf) was 
	left out of the RPM spec for Floating Network Device support. This has 
	been fixed.

	* pf/bin/pfcmd: Changed other soft-referenced function calls that were
	failing with the updated Parse::RecDescent module.

	* pf/bin/pfcmd: Replaced all hard-coded line numbers with __LINE__ perl
	construct since web admin uses a regexp on "line xxx" to be aware about
	errors (as a hack).

	* pf/bin/pfcmd: Since yesterday's fix, pfcmd commands need a true 
	return value otherwise pfcmd would report that sub didn't exist. I 
	fixed that.

2010-05-17	Olivier Bilodeau <obilodeau@inverse.ca>
	* pf/bin/pfcmd: Changed the way we dynamically call pfcmd commands that
	we parsed. Something changed with upstream Parse::RecDescent that 
	cause "Can't coerce GLOB to string" fatal errors under hard to 
	reproduce circumstances. The change should fix them for good. Fixes 
	#833;
	http://www.packetfence.org/bugs/view.php?id=833

2010-05-14	Olivier Bilodeau <obilodeau@inverse.ca>
	* pf/t/pod.t: New type of test that check for pod sections.
	First commit with lots more to do but still in this first test a lot
	of our files fail.

	* pf/sbin/pfsetvlan: Merging into trunk required some removal of
	deprecated cleanup calls in sbin/pfsetvlan (db disconnection)

2010-05-14	Regis Balzard <rbalzard@inverse.ca>
	* pf/bin/pfcmd, pf/conf/floating_network_device.conf, pf/conf/ui.conf,
	pf/html/admin/common.php, 
	pf/html/admin/configuration/floatingnetworkdevice_add.php,
	pf/html/admin/configuration/floatingnetworkdevice_edit.php,
	pf/html/admin/configuration/floatingnetworkdevice.php,
	pf/html/admin/header.php, pf/lib/pf/config.pm, pf/lib/pf/floatingdevice,
	pf/lib/pf/floatingdevice/custom.pm, pf/lib/pf/floatingdevice.pm,
	pf/lib/pf/pfcmd/help.pm, pf/lib/pf/pfcmd/pfcmd.pm, pf/lib/pf/pfcmd.pm,
	pf/lib/pf/SNMP/Cisco/Catalyst_2950.pm, 
	pf/lib/pf/SNMP/Cisco/Catalyst_2960.pm, pf/lib/pf/SNMP/Cisco.pm, 
	pf/lib/pf/SNMP/constants.pm, pf/lib/pf/SNMP/HP.pm, 
	pf/lib/pf/SNMP/Nortel.pm, pf/lib/pf/SNMP.pm, pf/NEWS, 
	pf/packetfence.spec, pf/README, pf/sbin/pfsetvlan, pf/t/all.t, 
	pf/t/critic.t, pf/t/data/switches.conf, pf/t/floatingdevice.t,
	pf/t/network-devices/cisco.t, pf/t/pfcmd.t, pf/t/pf.t,
	pf/t/podCoverage.t, pf/t/pod.t: Added support for Floating Network 
	Devices (See Admin Guide for details). Minor improvements by Olivier.

2010-05-14	Olivier Bilodeau <obilodeau@inverse.ca>
	* pf/html/admin/common.php: Small mistake when deleting a node category.
	It says switch and shows the category_id. It's fixed now.

2010-05-07	Olivier Bilodeau <obilodeau@inverse.ca>
	* pf/conf/dhcp_fingerprints.conf: New DHCP fingerprints:
	- Ruckus Wireless
	- Ubuntu 9.10
	- a new HP Procurve fingerprint
	- Toshiba Multifunction Printer
	- Xerox

	* pf/conf/oui.txt: Updated oui.txt (MAC address vendors) to latest 
	version (2010-05-07)

	* pf/html/admin/common.php, pf/html/admin/configuration/fingerprint.php:
	Fixed two problems with DHCP fingerprint submissions:
	- if submitted list empty, array_merge error
	- submitting fingerprints via Configuration -> Fingerprint looked like
	  it never worked. Fixed that.

	* pf/lib/pf/pfcmd/report.pm: Fixed a couple of non-working reports. 
	Fixes #984;
	Added test cases for all of pf::pfcmd::report's subs.
	Added Test::NoWarnings as a build dependency.
	http://www.packetfence.org/bugs/view.php?id=984

2010-05-06	Olivier Bilodeau <obilodeau@inverse.ca>
	* pf/packetfence.spec: Fixed packaging of 802.1x 
	rlm_perl_packetfence_* and new radius files.

	* pf/packetfence.spec: Removing the pinned perl(Parse::RecDescent) 
	version from the RPM spec. Fixes #833;
	http://www.packetfence.org/bugs/view.php?id=833

	* pf/packetfence.spec: Changes to RPM spec file
	- Snapshot vs releases is now defined by an rpmbuild argument
	- source_release should now be passed as an argument to simplify our 
	nightly build system. Fixes #946;
	http://www.packetfence.org/bugs/view.php?id=946

	* pf/packetfence.spec: Fixed a problem with addons/integration-testing
	files in the RPM spec file

	* pf/packetfence.spec: Perl required version is now 5.8.8 since a lot 
	of our source files explictly ask for 5.8.8. Fixes #868;
	http://www.packetfence.org/bugs/view.php?id=868

	* pf/packetfence.spec: perl modules required for testing are now build
	dependencies instead of runtime dependencies. Fixes #866;
	http://www.packetfence.org/bugs/view.php?id=866

2010-05-05	Olivier Bilodeau <obilodeau@inverse.ca>
	* pf/installer.pl: The installer now refers to the UPGRADE document
	instead of trying to upgrade the database. Fixes #869;
	http://www.packetfence.org/bugs/view.php?id=869

	* pf/sbin/pfsetvlan, pf/t/all.t, pf/t/pfsetvlan.t: Now parsing new
	Net-SNMP 5.4 traplog format. Fixes #940;
	Took the opportunity to do it cleanly with a compiled and re-used regexp
	that is full of comments.
	Now testing the various traplog format in t/pfsetvlan.t.
	Thanks to Maikel for the report and regexp draft.

	* pf/conf/dhcp_fingerprints.conf: Re-labeled some devices to avoid 
	problems with VoIP autodetection. Fixes #896;
	http://www.packetfence.org/bugs/view.php?id=896

	* pf/sbin/pfdhcplistener: Reduced DHCP logging at INFO level. Now we 
	are only logging ACK / OFFER / INFORM and I consolidated fingerprint
	and node modification messages.

	* pf/lib/pf/node.pm: Fixed a couple of issues with node category 
	support I encountered:
	- One crasher (missing sub because of a bad merge) 
	- Fixed a bug where a missing category would always result in an error
	- Fixed an unnecessary warning on node_modify

2010-05-04	Olivier Bilodeau <obilodeau@inverse.ca>
	* pf/conf/ui.conf: Renamed VLAN to Alternate dest. VLAN makes its
	purpose clearer. Fixes #927;
	http://www.packetfence.org/mantis/view.php?id=927

	* pf/docs/PacketFence_Administration_Guide.odt: Added two paragraph to
	the admin guide under MySQL optimizations: 
	- Avoid 'Too many connections' problems
	- Avoid 'Host <hostname> is blocked' problems
	Fixes #951;
	http://www.packetfence.org/mantis/view.php?id=951

	* pf/html/admin/configuration/switches_add.php, 
	pf/html/admin/configuration/switches_edit.php: VoIPEnabled parameter
	is now a Yes/No dropdown instead of an input text. Fixes #952;
	Also took the opportunity to turn the whole thing into a switch/case
	http://www.packetfence.org/mantis/view.php?id=952

	* pf/bin/pfcmd: Not saying 'Command not understood' anymore if no 
	command was passed to pfcmd. Fixes #972;
	http://www.packetfence.org/mantis/view.php?id=972

	* pf/TODO: dropping TODO in favor of tracking everything in our
	public bugtracker

	* pf/db/pfschema.mysql.188dev, pf/db/upgrade-1.8.6-1.8.8dev.sql,
	pf/db/upgrade-1.9.0-1.10.0.sql, pf/db/pf-schema-1.10.0.sql:
	Databases changes from the feature.rlm-soap branch were on top of 
	1.8.7, since then other changes went in for 1.9.0. I rebased the 
	database changes for feature.rlm-soap on top of 1.9.0. For now,
	targeted at a 1.10.0 release later this year.

	* pf/installer.pl, pf/t/pfcmd.t: New 1.9.0 database hashes

	* pf/bin/pfcmd: Now ignoring AUTO_INCREMENT= when calculating database
	hash since this value will always be different for each database.

	* pf/docs/PacketFence_Developers_Guide.odt, 
	pf/docs/PacketFence_Installation_Guide.odt: Mark x86_64 as officially
	supported

2010-05-03	Olivier Bilodeau <obilodeau@inverse.ca>
	* pf/docs/PacketFence_Administration_Guide.odt: Manual merge of 1.8 
	and trunk branches. Added small fixes on top of that (whitespace and
	wording)
	- Small corrections. Fixes #950;
	http://www.packetfence.org/mantis/view.php?id=950

2010-04-30	Olivier Bilodeau <obilodeau@inverse.ca>
	* pf/lib/pf/vlan.pm: VLAN assignment sample for node categorization.
	Changed the custom_getCorrectVlan interface again.

2010-04-28	Olivier Bilodeau <obilodeau@inverse.ca>
	* pf/html/admin/common/helpers.inc, pf/html/admin/images/category.png,
	pf/html/admin/node/categories_add.php, 
	pf/html/admin/node/categories_edit.php, pf/t/nodecategory.t, pf/NEWS,
	pf/UPGRADE, pf/bin/pfcmd, pf/conf/ui.conf, pf/conf/violations.conf,
	pf/docs/PacketFence_Administration_Guide.odt, 
	pf/html/admin/check_login.php, pf/html/admin/common.php, 
	pf/html/admin/configuration/violation_add.php, 
	pf/html/admin/configuration/violation_edit.php, 
	pf/html/admin/header.php, pf/html/admin/node/categories.php, 
	pf/html/admin/node/edit.php, pf/html/admin/node/help.html, 
	pf/installer.pl, pf/lib/pf/class.pm, pf/lib/pf/config.pm, 
	pf/lib/pf/lookup/node.pm, pf/lib/pf/node.pm, pf/lib/pf/nodecategory.pm,
	pf/lib/pf/pfcmd/help.pm, pf/lib/pf/pfcmd/pfcmd.pm, pf/lib/pf/pfcmd.pm, 
	pf/lib/pf/services.pm, pf/lib/pf/trigger.pm, pf/lib/pf/violation.pm, 
	pf/packetfence.spec, pf/t/all.t, pf/t/data.t, pf/t/pfcmd.t, pf/t/php.t,
	pf/db/pfschema.mysql.190, pf/db/upgrade-1.8.6-1.9.0.sql:
	Node categorization support. You know have the ability to assign VLANs
	or whitelist violations based on the category of a node. Fixes #968;
	Includes tests, docs, config, etc.
	http://www.packetfence.org/mantis/view.php?id=968

2010-04-23	Olivier Bilodeau <obilodeau@inverse.ca>
	* pf/addons/integration-testing/replay-snmptrapd-logs.pl: Created a new
	tool that will be used for load testing / integration testing.

	* pf/packetfence.spec: Added perl(Readonly::XS) as a dependency. 
	Readonly becomes faster with it.

2010-04-20	Olivier Bilodeau <obilodeau@inverse.ca>
	* pf/cgi-bin/release.cgi: Added validation in release.cgi and displays
	error if something unexpected happens (if user messes with POST data)
	Fixes #961;
	http://www.packetfence.org/mantis/view.php?id=961

2010-04-19	Olivier Bilodeau <obilodeau@inverse.ca>
	* pf/packetfence.spec: packetfence-remote-snort-sensor package is back!
	Fixes #888;
	http://www.packetfence.org/mantis/view.php?id=888

	* pf/lib/pf/services.pm: Improved error-handling with broken switch
	configuration. Fixes #766;
	- switches_conf_is_valid() is now able to tell if the same switch was 
	  specified more than once and will give helpful error message (in 
	  logs/packetfence.log).
	- in generate_snmptrapd_conf() we now avoid bad switch with duplicated 
	  IPs
	- pfsetvlan will start even if errors were detected in switches.conf
	- with test case
	http://www.packetfence.org/mantis/view.php?id=766

	* pf/html/admin/common.php: Regular expression in web admin has been
	losen up so that a logwarn is reported as an error. Fixes 964;
	http://www.packetfence.org/mantis/view.php?id=964

2010-04-15	Olivier Bilodeau <obilodeau@inverse.ca>
	* pf/html/admin/configuration/switches_add.php, 
	pf/html/admin/configuration/switches_edit.php: Truncated long names.
	Fixes 923;
	http://www.packetfence.org/mantis/view.php?id=923

	* pf/html/admin/login.php: Link on the PacketFence logo on the login
	page now longer links to localhost. Fixes 885;
	http://www.packetfence.org/mantis/view.php?id=885

	* pf/html/admin/status/sajax-dashboard.php: Memory display in the 
	dashboard no longer includes buffers and cache. We were getting too
	many complains about 99% usage when the linux memory manager was doing
	its job right. Fixes #916;
	http://www.packetfence.org/mantis/view.php?id=916

	* pf/lib/pf/SNMP/Foundry.pm: Got port security + VoIP to work!

2010-04-14	Olivier Bilodeau <obilodeau@inverse.ca>
	* pf/lib/pf/SNMP/Cisco/Catalyst_2950.pm: Added a note that SNMPv3 
	support doesn't work

2010-04-09	Olivier Bilodeau <obilodeau@inverse.ca>
	* pf/addons/accounting.pl, pf/addons/recovery.pl: hack to make tests
	work successfully in our new build env.

2010-04-08	Regis Balzard <rbalzard@inverse.ca>
	* pf/sbin/pfdhcplistener: Fix call to non-existing script lookup_node.pl
	Fixes 858;
	http://www.packetfence.org/mantis/view.php?id=858

2010-04-08	Olivier Bilodeau <obilodeau@inverse.ca>
	* pf/lib/pf/SNMP/Foundry.pm: Fixed a couple of issues with port-security
	and VLAN changes if ifIndex doesn't change

2010-04-07	Olivier Bilodeau <obilodeau@inverse.ca>
	* pf/lib/pf/SNMP/Foundry.pm: Port security implementation

2010-04-06	Olivier Bilodeau <obilodeau@inverse.ca>
	* pf/packetfence.spec: Snapshot 1.8.8-0.20100311
	- Added addons/loadMACintoDB.pl to rpm spec

	* pf/conf/pf-release: Version bump to 1.8.8dev (forgot to do earlier)

	* pf/lib/pf/ifoctetslog.pm, pf/lib/pf/locationlog.pm: Fixed a context
	issue with database queries related to mac history, switchport history
	and user bandwidth accounting. Also fixed a slight mistake with 
	ifoctet's db queries in general.

2010-04-01	Olivier Bilodeau <obilodeau@inverse.ca>
	* pf/cgi-bin/pdp.cgi: Exception handling in radius authorize so we 
	collect errors in the server logs and in the client logs.
	Also took out CGI::Carp fatalsToBrowser since I've read it's not 
	compatible with mod_perl

2010-03-31	Olivier Bilodeau <obilodeau@inverse.ca>
	Small fixes to issues found during functionnal testing.

	* pf/lib/pf/db.pm: Database is now reconnecting on failed queries

	* pf/lib/pf/SNMP/ThreeCom/Switch_4200G.pm: Imported bugs and
	limitations section from parent (pf::SNMP::ThreeCom::SS4500).

2010-03-30	Olivier Bilodeau <obilodeau@inverse.ca>
	Lots of small fixes to issues found during functionnal testing.

	* pf/sbin/pfsetvlan: Now calling proper 802.1X wired re-authentication
	through pfcmd_vlan
	Also fixed some problems in the parsing of the new traps

	* pf/bin/pfcmd_vlan, pf/lib/pf/SNMP.pm: Proper 802.1X re-authentication
	pfcmd_vlan's -deauthenticateDot1x now forces re-authentication on wired
	802.1X if an ifIndex is provided on CLI.
	Generic 802.1X re-authentication was done using standard IEEE8021-PAE
	MIB (oid dot1xPaePortReauthenticate).

2010-03-29	Olivier Bilodeau <obilodeau@inverse.ca>
	* pf/lib/pf/locationlog.pm, pf/lib/pf/vlan.pm: Moved 
	update_node_if_not_accurate out of locationlog because it something
	that people might need to customized. I changed default behavior not
	to call node_modify if node's VLAN field haven't changed.

2010-03-26	Olivier Bilodeau <obilodeau@inverse.ca>
	* pf/t/hardware-snmp-objects.t: fixed some broken tests

	* pf/bin/flip.pl, pf/bin/pfcmd_vlan, 
	pf/docs/MIB/Inverse-PacketFence-Notification.mib, 
	pf/lib/pf/SNMP/Aruba.pm, pf/lib/pf/SNMP/Cisco/Catalyst_2960.pm,
	pf/lib/pf/SNMP/PacketFence.pm, pf/lib/pf/SNMP.pm, pf/lib/pf/radius.pm,
	pf/sbin/pfsetvlan: flip.pl can now handle all Radius connection types
	- modified flip to deal with new connection types
	- added a -deauthenticateDot1x to pfcmd_vlan
	- our local SNMP Traps now carry the connection type (and pfsetvlan 
	  interprets it)
	- Aruba module no longer detects 802.1x on deauth since it's known 
	  when requested now
	- New mechanism to translate NAS-Port to ifIndexes and support for it
	  in the 2960 code
	- pfsetvlan supports new dot1x wireless de-association and issues a 
	  warning on wired dot1x then shut / no shut the port

	* pf/bin/pfcmd,  pf/lib/pf/SNMP/Aruba.pm, pf/lib/pf/SNMP/Cisco.pm,
	pf/lib/pf/SNMP/Dlink.pm, pf/sbin/pfsetvlan: Removed remaining 
	references to hardcoded 'WIFI' ifIndex.

2010-03-24	Regis Balzard <rbalzard@inverse.ca>
	* pf/lib/pf/services.pm: PF now creates static routes to routed Vlans 
	when dhcpd is enabled in networks.conf. It used to be when named was 
	enabled.

2010-03-24	Olivier Bilodeau <obilodeau@inverse.ca>
	Minor refactorings all over the place based on review comments

	* pf/lib/pf/radius.pm: - Graceful recovery if switches.conf is broken
	- Created vlan_determine_for_node and calling the get_xxx_vlan from 
	  pf::vlan
	- Returning radius user is locked return code if vlan_determine_for_node
	  returns -1

	* pf/lib/pf/SNMP.pm: Added getVlanByName to resolve VLAN names from 
	switches.conf into VLAN numbers and do appropriate validation and error
	handling. Test case included.

	* pf/lib/pf/vlan.pm: Refactoring pf::vlan according to review
	- custom_getCorrectVlan renamed to get_normal_vlan
	- Pass node_info hashref instead of individual node information to 
	  get_normal_vlan()
	- Now using the new getVlanByName() call
	- Pushed up the testing of the switch object into 
	  determine_vlan_for_node and we are now degrading gracefully if object
	  is wrong
	- Allowing a -1 return from get_normal_vlan to kick out users
	- get_normal_vlan now takes connection_type and ssid as parameters

	* pf/lib/pf/SwitchFactory.pm: Modified the factory so it can produce
	switches of the 'default' type.

2010-03-23	Olivier Bilodeau <obilodeau@inverse.ca>
	* pf/lib/pf/vlan.pm: Refactoring pf::vlan according to review
	- Extracted get_violation_vlan out of vlan_determine_for_node for 
	future use by pf::radius
	- Removing node_exist()/node_add_simple condition: it never happens
	- Extracted get_registration_vlan out of vlan_determine_for_node for 
	future use by pf::radius. Created test case in t/vlan.t too.

	* pf/lib/pf/radius.pm: Removed code that I realized was run two times
	for nothing (outlined when I did the tests)

	* pf/t/all.t, pf/t/radius.t: Test for pf::radius

	* pf/lib/pf/radius.pm: Refactoring pf::radius according to review
	- extracted out VoIP handling into its own sub

2010-03-18	Olivier Bilodeau <obilodeau@inverse.ca>
	* pf/addons/802.1X/rlm_perl_packetfence_soap.pl, pf/cgi-bin/pdp.cgi,
	pf/lib/pf/radius.pm: Client - Server SOAP interface changes
	Now passing a tuple with radius return code and radius reply for radius
	rlm client soap call. Allows greater flexibility of radius answers from
	the server side without modifying clients.
	Reworked all validation and returned codes in rlm_perl_packetfence 
	module.
	Little modifications required to server side components so it'll all 
	work.

2010-03-17	Olivier Bilodeau <obilodeau@inverse.ca>
	* pf/lib/pf/radius.pm: A big chunk of pf::radius rework and general
	improvements, hopefully really close to tests

	* pf/lib/pf/actions.pm, pf/lib/pf/vlan.pm, pf/sbin/pfsetvlan: 
	generalized pf::vlan's shouldAutoRegister and getNodeInfoForAutoReg to 
	work with both pfsetvlan and pf::radius
	Changed all callers

	* pf/lib/pf/SNMP.pm, pf/t/SNMP.t: minor refactoring: extracted code 
	into isManagedVlan() and some tests against it

2010-03-16	Olivier Bilodeau <obilodeau@inverse.ca>
	* pf/packetfence.spec: Fix upgrade bug introduced in 1.8.5: Changed
	perl-Locale-gettext dependency to use the perl namespace version 
	perl(Locale-gettext). Fixes #931;
	http://www.packetfence.org/mantis/view.php?id=931

2010-03-15	Olivier Bilodeau <obilodeau@inverse.ca>
	* pf/packetfence.spec, pf/t/vlan.t: Updated vlan tests so that rework
	done in 1.8 branch passes the tests. 
	RPM Spec:
	- Added perl-Test-MockModule as a build dependency (required for tests)
	- Test modules are now required for building instead of required for 
	  package install.

2010-03-11	Olivier Bilodeau <obilodeau@inverse.ca>
	* pf/packetfence.spec: Snapshot 1.8.8-0.20100311

	* pf/lib/pf/pfcmd/graph.pm, pf/t/all.t, pf/t/graph.t: Fixed problem 
	introduced in the database improvements concerning graphs
	Added a test case to validate it

2010-03-10	Olivier Bilodeau <obilodeau@inverse.ca>
	* pf/addons/accounting.pl, pf/addons/recovery.pl, pf/lib/pf/action.pm,
	pf/lib/pf/class.pm, pf/lib/pf/configfile.pm, pf/lib/pf/db.pm, 
	pf/lib/pf/ifoctetslog.pm, pf/lib/pf/iplog.pm, pf/lib/pf/locationlog.pm,
	pf/lib/pf/node.pm, pf/lib/pf/os.pm, pf/lib/pf/person.pm, 
	pf/lib/pf/pfcmd/dashboard.pm, pf/lib/pf/pfcmd/graph.pm, 
	pf/lib/pf/pfcmd/report.pm, pf/lib/pf/switchlocation.pm, 
	pf/lib/pf/traplog.pm, pf/lib/pf/trigger.pm, pf/lib/pf/useragent.pm, 
	pf/lib/pf/violation.pm, pf/sbin/pfdetect, pf/sbin/pfdhcplistener, 
	pf/sbin/pfmon, pf/sbin/pfsetvlan, pf/t/all.t, pf/t/data.t, 
	pf/t/config.t, pf/t/person.t: Improvements in the database layer
	- new db_query_execute() that handles retrying queries, rebuilding 
	  prepared statements and better error reporting
	- new way to store db handlers, they are now stored in a hash that expose 
	  them per thread
	- use get_db_handle() to get database handle
	- db_connect no longer has a way to force the preparation of statements
	This all means overall use simplification and better error-handling and 
	reporting.

2010-03-08	Olivier Bilodeau <obilodeau@inverse.ca>
	* pf/lib/pf/pfcmd/dashboard.pm, pf/lib/pf/pfcmd/graph.pm,
	pf/lib/pf/pfcmd/report.pm: These files are now a module.

2010-03-05	Regis Balzard <rbalzard@inverse.ca>
	* pf/docs/PacketFence_Administration_Guide.odt: Routed VLANs 
	documentation and a schema to explain

	* pf/README_SWITCHES, pf/docs/PacketFence_Administration_Guide.odt,
	pf/html/admin/configuration/switches_add.php, 
	pf/html/admin/configuration/switches_edit.php, pf/t/SNMP.t,
	pf/lib/pf/SNMP/Cisco/Catalyst_3750.pm, pf/t/critic.t, pf/t/pod.t: 
	Added support for Cisco Catalyst 3750

2010-03-04	Regis Balzard <rbalzard@inverse.ca>
	* pf/lib/pf/node.pm: Query optimization (avoid sub-selects)
	Massive improvement of query duration: from a couple of minutes to 
	sub-second on a 25 000 nodes setup.

2010-02-26	Olivier Bilodeau <obilodeau@inverse.ca>
	* pf/html/admin/violation/add.php, pf/html/admin/violation/edit.php:
	Fixed a regression where the violation edit page on the web admin would
	not show the violation description properly. Fixes #922;
	http://www.packetfence.org/mantis/view.php?id=922
	Regression introduced in 1.8.4. Cleaning up add.php to use a better
	mechanism to avoid future breakage.

	* pf/lib/pf/vlan.pm: Fixed validation in custom_getCorrectVlan. I was
	testing against a hashref instead of a switch object. Cleaned up the 
	sub to make the normal case obvious.
	Problem introduced in rev 53a220abaf38f45b6b7f9948dd2d365135354fab.

	* pf/lib/pf/SNMP.pm, pf/t/SNMP.t: Modified generateFakeMac() to allow
	ifIndex larger than two digits to appear in fake MAC. Fixes #921;
	http://www.packetfence.org/mantis/view.php?id=921

	* pf/lib/pf/locationlog.pm, pf/lib/pf/node.pm, 
	pf/lib/pf/pfcmd/report.pm: locationlog and node views are now returning
	the human translated connection_type instead of straight from database
	Also took the opportunity to turn report.pm into a real module.

	* pf/html/admin/common.php, pf/lib/pf/config.pm: Changed the long name
	of the SNMP-based connection type.

	* pf/addons/high-availability/pf-diff, 
	pf/addons/high-availability/rdiff: New sync tools that I've been using
	to compare installations

2010-02-25	Olivier Bilodeau <obilodeau@inverse.ca>
	On the road towards radius and traps unification.
	- Major overhaul of the way we think about nodes: two new fields 
	connection_type and voip
	- Updated all affected components
	
2010-02-15	Olivier Bilodeau <obilodeau@inverse.ca>
	* pf/sbin/pfsetvlan: Cleaning up direct MySQL leftovers
	Removing DBI and pf::db deps
	Removed all manual mysql connections

	* pf/lib/pf/action.pm: Minor refactoring: Extracted action autoreg into
	it's own sub.

2010-02-12	Olivier Bilodeau <obilodeau@inverse.ca>
	* pf/lib/pf/action.pm, pf/lib/pf/node.pm, pf/lib/pf/vlan.pm, 
	pf/sbin/pfsetvlan, pf/t/vlan.t: Refactoring
	Merged the different auto-registration mechanisms into node.pm and 
	vlan.pm out of pfsetvlan.
	Removed duplicated code and raw SQL from pfsetvlan. 
	Massive POD doc and refactoring of vlan.pm.
	Updated associated copyrights.

	* pf/bin/pfcmd: Report an error to STDERR if the grammar doesn't
	successfully parse the given command. We also include a line # in the
	output so that it will be shown in the Web admin. Fixes #847;
	http://www.packetfence.org/mantis/view.php?id=847

2010-02-11	Olivier Bilodeau <obilodeau@inverse.ca>
	* pf/lib/pf/vlan.pm, pf/sbin/pfsetvlan: Avoided duplicated code, 
	renamed vlan.pm's custom_getNodeInfo to getNodeUpdatedInfo and modified
	it.

	* pf/lib/pf/pfcmd/pfcmd.pm: Allow ! in value field when quoted. Fixes
	#911;
	http://www.packetfence.org/mantis/view.php?id=911

2010-02-10	Olivier Bilodeau <obilodeau@inverse.ca>
	* pf/conf/templates/httpd.conf.apache22,
	pf/conf/templates/httpd.conf.pre_apache22: Fixed an apache rewrite rule

	* pf/lib/pf/vlan.pm: Added validation to custom_getCorrectVlan.
	If the switch object is not correct, return the default VLAN and log a 
	warning.

2010-02-09	Olivier Bilodeau <obilodeau@inverse.ca>
	* pf/addons/recovery.pl, pf/bin/pfcmd, pf/lib/pf/vlan.pm, 
	pf/sbin/pfsetvlan, pf/UPGRADE: Avoid loading the entire SwitchFactory 
	at several spots in vlan.pm by passing the switch object around instead 
	of the switch's IP. Improves performance. Fixes #910;
	http://www.packetfence.org/mantis/view.php?id=910

	* pf/lib/pf/SNMP.pm, pf/sbin/pfsetvlan: When a 'UP' trap is received
	PacketFence will try to get the MAC address 30 times or for 2 minutes 
	whichever condition is first met. Fixes #903;
	http://www.packetfence.org/mantis/view.php?id=903
	
	This prevent the following condition: telnet timeouts take three 
	minutes for the thread to recover so 30 times 3 minutes would hang a 
	thread (and the switch) for 90 minutes. Now since it's longer than the 2
	minutes limit, it only hang it for 3 minutes.

	* pf/lib/pf/web.pm: In web_node_record_user_agent call node_modify() 
	directly instead of pfcmd node edit. It's more performant (avoids 
	spawning a shell) and it'll avoid trying to adjust vlan. Fixes #908;
	http://www.packetfence.org/mantis/view.php?id=908

	* pf/sbin/pfsetvlan: Created an ALRM signal handler that report an
	error and does nothing else. This is a workaround to prevent pfsetvlan
	to crash when a Net::Telnet or a Net::Appliance::Session call times out,
	sending a SIGALRM. Fixes #907;
	http://www.packetfence.org/mantis/view.php?id=907 

	Upstream bug: https://rt.cpan.org/Public/Bug/Display.html?id=54415

	Local bug to track upstream: 
	http://www.packetfence.org/mantis/view.php?id=902

	* pf/lib/pf/SNMP/Cisco.pm: Added a noSuchObject test to 
	isLearntTrapsEnabled

2010-02-03	Olivier Bilodeau <obilodeau@inverse.ca>
	* pf/lib/pf/SNMP/Cisco/Controller_4400_4_2_130.pm,
	pf/lib/pf/SNMP/Cisco/WLC_2106.pm, pf/lib/pf/SNMP/Cisco/WiSM.pm:
	Documented problematic behavior on the WLC's and WiSM's with DHCP
	Proxying activated.

2010-02-02	Olivier Bilodeau <obilodeau@inverse.ca>
	* pf/html/admin/configuration/interfaces_add.php, 
	pf/html/admin/configuration/interfaces_edit.php,
	pf/html/admin/configuration/networks_add.php,
	pf/html/admin/configuration/networks_edit.php,
	pf/html/admin/configuration/switches_add.php, 
	pf/html/admin/configuration/switches_edit.php,
	pf/html/admin/configuration/violation_add.php, 
	pf/html/admin/configuration/violation_edit.php, 
	pf/html/admin/node/edit.php, pf/html/admin/person/edit.php, 
	pf/html/admin/scan/edit.php, pf/html/admin/violation/edit.php: Errors
	are now shown in Web admin's popups instead of automatically closing 
	the popups without checking return status. Fixes #899;
	http://www.packetfence.org/mantis/view.php?id=899

2010-02-01	Olivier Bilodeau <obilodeau@inverse.ca>
	* pf/addons/database-backup-and-maintenance.sh: Added a once-a-month
	archiving of locationlog_history entries older than a year.

2010-01-29	Olivier Bilodeau <obilodeau@inverse.ca>
	* pf/docs/PacketFence_Administration_Guide.odt: Added documentation
	on how to configure the ISR 1800 with PacketFence and added it to
	the supported switches section

	* pf/NEWS, pf/README_SWITCHES, 
	pf/html/admin/configuration/switches_add.php,
	pf/html/admin/configuration/switches_edit.php, pf/t/SNMP.t,
	pf/t/critic.t, pf/t/pod.t: Cisco ISR 1800 officially supported

	* pf/lib/pf/SNMP/Cisco/Controller_4400_4_2_130.pm,
	pf/lib/pf/SNMP/Cisco/WLC_2106.pm, pf/lib/pf/SNMP/Cisco/WiSM.pm: 
	Documented an issue with Windows 7 and certain IOSes

2010-01-28	Olivier Bilodeau <obilodeau@inverse.ca>
	* pf/t/podCoverage.t: Forcing 100% POD coverage for SNMP.pm since it's
	the base switch module contract and we often don't know what's expected
	when we re-implement subs

	* pf/lib/pf/SNMP/Cisco/ISR_1800.pm: getVlan was returning true or false
	instead of requested VLAN, now fixed

	* pf/lib/pf/SNMP/Cisco/ISR_1800.pm: More work to support ISR1800 series
	- Implemented getMacBridgePortHash and it relies on CLI :(
	- Implemented _getAllIfIndexForThisVlan (used by getMacBridgePortHash)
	- Added mandatory POD sections

2010-01-27	Olivier Bilodeau <obilodeau@inverse.ca>
	* pf/lib/pf/SNMP/Cisco/ISR_1800.pm: Implemented isDefinedVlan and
	getVlan for the ISR 1800

	* pf/lib/pf/SNMP/Cisco.pm: Added POD doc

2010-01-26	Olivier Bilodeau <obilodeau@inverse.ca>
	* pf/docs/PacketFence_Installation_Guide.odt: Default web admin
	account is not admin / qwerty anymore, it is defined by user when
	running installer.pl. Corrected that mistake in the install guide.

2010-01-22	Olivier Bilodeau <obilodeau@inverse.ca>
	* pf/bin/pfcmd: Validate for successful write to conf/switches.conf 
	when adding, deleting and editing a switch. Fixes #898;
	http://www.packetfence.org/mantis/view.php?id=898
	Pushed in a little print to logdie conversion at another spot too.
	Hard-coded line numbers are to get the web admin to display the error.

	* pf/bin/pfcmd: New grammar tracing flag in pfcmd (disabled by
	default)

2010-01-21	Olivier Bilodeau <obilodeau@inverse.ca>
	* pf/conf/dhcp_fingerprints.conf: Added a projectors class and an
	Epson projector fingerprint to the DHCP fingerprint database.
	Contributed by Roelof Hoekstra.

2010-01-19	Olivier Bilodeau <obilodeau@inverse.ca>
	* Renamed pf/lib/pf/SNMP/Cisco/Controller_4400_4_2_130.pm to 
	pf/lib/pf/SNMP/Cisco/WLC_4400.pm, modified pf/UPGRADE, 
	pf/docs/PacketFence_Administration_Guide.odt,
	pf/html/admin/configuration/switches_add.php,
	pf/html/admin/configuration/switches_edit.php, 
	pf/lib/pf/SNMP/Cisco/WLC_4400.pm, pf/lib/pf/SNMP/Cisco/WiSM.pm,
	pf/packetfence.spec, pf/t/SNMP.t, pf/t/critic.t, pf/t/pod.t: Renamed
	wireless module for Cisco Wireless Controller 4400 to WLC_4400
	Updated all associated entries accordingly.

	* pf/lib/pf/SNMP/Cisco/Controller_4400_4_2_130.pm: Added more verbose
	logging and a TODO task

	* pf/bin/pfcmd: Clarified an error message about missing config
	element.
	Now reminding users to change conf/documentation.conf if they
	added new stuff in pf.conf.

	* Adding pf/lib/pf/SNMP/Cisco/WiSM.pm, modified pf/README_SWITCHES, 
	pf/docs/PacketFence_Administration_Guide.odt,
	pf/html/admin/configuration/switches_add.php, 
	pf/html/admin/configuration/switches_edit.php, pf/t/SNMP.t,
	pf/t/critic.t, pf/t/pod.t: Added module for Cisco Wireless Services
	Module (WiSM) and all required references for new hardware support
	Internally module is referring to Cisco Controller 4200's
	implementation.

	* pf/conf/templates/httpd.conf.pre_apache22, 
	pf/conf/templates/httpd.conf.apache22: Blocking Microsoft NCSI user
	agent from reaching captive portal.
	Windows Vista and 7 use the NCSI in background to detect connectivity,
	there is no need to waste resources capturing these web requests.
	http://technet.microsoft.com/en-us/library/cc766017(WS.10).aspx.
	Fixes #892;
	http://www.packetfence.org/mantis/view.php?id=892

2010-01-18	Olivier Bilodeau <obilodeau@inverse.ca>
	* pf/lib/pf/lookup/node.pm: Added correct VLAN information to node
	lookup. Fixes #893;
	http://www.packetfence.org/mantis/view.php?id=893

2010-01-15	Olivier Bilodeau <obilodeau@inverse.ca>
	* pf/lib/lookup/person.pm: Improved custom example

	* pf/html/admin/login.php: Added a new way to do admin authentication:
	verify user locally but verify password on AD server. Commented out by
	default but could be enabled
	Also added a TODO task

	* Added
	pf/addons/high-availability/heartbeat-2.x-drbd-8.3-support-fix.patch:
	Patch required for heartbeat 2.x and drbd 8.3 compatibility. Took from
	http://hg.linux-ha.org/dev/rev/6467be4d4cb7

	* pf/lib/pf/pfcmd.pm: Now accepting @ in a person's pid

	* pf/lib/pf/person.pm: Removed debugging code that was left out by
	mistake it would seem

2010-01-05	Olivier Bilodeau <obilodeau@inverse.ca>
	* pf/NEWS, pf/UPGRADE, pf/packetfence.spec, pf/conf/pf-release,
	pf/t/pfcmd.t, pf/docs/PacketFence_Administration_Guide.odt,
	pf/docs/PacketFence_Developers_Guide.odt,
	pf/docs/PacketFence_Installation_Guide.odt,
	pf/docs/PacketFenceZEN_Installation_Guide.odt: 
	Version bump to 1.8.7
	Copyright bump to 2010 in documentation

2009-12-28	Olivier Bilodeau <obilodeau@inverse.ca>
	* pf/html/user/content/templates/register_1.html: Fixed missing
	closing html tags

2009-12-24	Olivier Bilodeau <obilodeau@inverse.ca>
	* pf/lib/pf/radius.pm, pf/lib/radius/custom.pm: Layed the foundation
	for our new integrated way of assigning VLANs through SOAP calls.

2009-12-23	Olivier Bilodeau <obilodeau@inverse.ca>
	* renamed pf/addons/802.1X/rlm_perl_packetfence.pl to 
	pf/addons/802.1X/rlm_perl_packetfence_sql.pl, added 
	pf/addons/802.1X/rlm_perl_packetfence_soap.pl, modified 
	pf/cgi-bin/pdp.cgi, pf/addons/802.1X/README: Added full SOAP client for
	freeradius (rlm_perl_packetfence_soap.pl) and server side placeholder 
	sub.

2009-12-22	Olivier Bilodeau <obilodeau@inverse.ca>
	* pf/addons/pfdetect_remote/sbin/pfdetect_remote, pf/cgi-bin/pdp.cgi:
	Changed SOAP URI identifier to http://www.packetfence.org/PFAPI

	* renamed pf/t/SNMP.t to pf/t/hardware-snmp-objects.t, modified 
	t/SNMP.t: Added tests specific to lib/SNMP.pm (renamed other tests)

	* pf/bin/pfcmd, pf/conf/switches.conf, pf/conf/ui.conf, 
	pf/conf/violations.conf, pf/html/admin/configuration/switches.php, 
	pf/lib/pf/SNMP.pm, pf/lib/pf/pfcmd/pfcmd.pm, pf/lib/pf/SwitchFactory.pm:
	added fields guestVlan customVlan1 customVlan2 customVlan3 customVlan4 
	customVlan5 as valid vlan definitions in switches.conf

	* pf/bin/pfcmd_vlan:
	- realigned spacing of pod2usage (was broken by tabs)
	- updated copyright, authors
	- new parameter -vlanName
	- using setVlanByName instead of newly deprecated setIsolationVlan and
	  setNormalVlan

	* pf/lib/pf/SNMP.pm: 
	- new sub setVlanByName, sets switch/ifIndex a vlan according to what's
	  defined in switches.conf
	- new sub placeholder for the future: setVlanWithName
	- deprecated setIsolationVlan, setRegistrationVlan, setNormalVlan
	- setVlanAllPort now sets vlan according to # or name based on what the
	  value of vlan is

	* pf/html/admin/login.php: Fixed "username" Cross-Site Scripting
	Vulnerability as reported by Secunia advisory 37844 available at:
	http://secunia.com/advisories/37844/. Fixes #884;
	http://www.packetfence.org/mantis/view.php?id=884

2009-12-18	Olivier Bilodeau <obilodeau@inverse.ca>
	* pf/t/vlan.t, pf/t/data/switches.conf: New vlan.t testsuite that tests
	lib/pf/vlan.pm. Some pretty interesting learning made there, definitely
	more to come on the test front.

	* pf/lib/vlan.pm: Removed several warnings discovered while building a
	vlan test

2009-12-17	Olivier Bilodeau <obilodeau@inverse.ca>
	* pf/conf/templates/httpd.conf.apache22, 
	pf/conf/templates/httpd.conf.pre_apache22: pdp.cgi uses mod_perl 
	instead of being a simple cgi. Big performance gain (6x in my tests)

	* pf/packetfence.spec: mod_perl as a packetfence dependency

	* pf/packetfence.spec: Added perl-LWP-UserAgent-Determined as a 
	dependency of remote-snort-sensor. Fixes #882;
	http://www.packetfence.org/mantis/view.php?id=882

	* pf/packetfence.spec: Added perl-SOAP-Lite as a dependency of 
	remote-snort-sensor. Fixes #881;
	http://www.packetfence.org/mantis/view.php?id=881

2009-12-15	Olivier Bilodeau <obilodeau@inverse.ca>
	* pf/lib/pf/vlan.pm: We no longer act on wireless deauthentication
	traps. Fixes #880;
	http://www.packetfence.org/mantis/view.php?id=880

	* pf/bin/pfcmd: Changed warning message when unable to call flip
	because of missing open locationlog entry. Now more emphasis on the
	fact that it cannot change a VLAN because of that.

	* pf/conf/templates/httpd.conf.pre_apache22,
	pf/conf/templates/httpd.conf.apache22: Windows Proxy autoconfiguration 
	gets a forbidden on captive portal (reduce load)

2009-12-10	Olivier Bilodeau <obilodeau@inverse.ca>
	* pf/lib/pf/web.pm: We no longer bindly accept someone who is 
	authenticated based on session information. In effect, this prevents
	users from re-registering without entering username / password again.
	Fixes #761;
	http://www.packetfence.org/mantis/view.php?id=761

2009-12-08	Olivier Bilodeau <obilodeau@inverse.ca>
	* pf/lib/pf/SNMP/Aruba.pm: 802.1x deauthentication support and
	deauthenticateMac() appropriately call right deauth based on the
	user's authentication. Fixes #873;
	http://www.packetfence.org/mantis/view.php?id=873

	* pf/lib/pf/SNMP/Aruba.pm: Improving Aruba code
	Doesn't rely on an open iplog entry to work
	Extracted generic code in util.pm
	Paved the way for 802.1x deauth support
	Improved POD doc
	Doesn't rely on an open iplog entry to work: Fixes #871;
	http://www.packetfence.org/mantis/view.php?id=871

	* pf/lib/pf/util.pm: Two new util subroutines: mac2oid and oid2mac

2009-12-04	Olivier Bilodeau <obilodeau@inverse.ca>
	* pf/docs/PacketFenceZEN_Installation_Guide.odt: Updated ZEN guide for
	upcomming PacketFence ZEN release 1.8.6

	* pf/packetfence.spec: Updated RPM spec with link to correct database
	schema. Rebuilt packages: 1.8.6-2

2009-12-03	Regis Balzard <rbalzard@inverse.ca>
	* pf/html/admin/login.php: Added optional LDAP params for admin login

2009-12-01	Olivier Bilodeau <obilodeau@inverse.ca>
	* pf/ChangeLog, pf/NEWS, pf/conf/pf-release, pf/installer.pl, 
	pf/packetfence.spec, pf/t/pfcmd.t, 
	pf/docs/PacketFence_Administration_Guide.odt,
	pf/docs/PacketFence_Developers_Guide.odt,
	pf/docs/PacketFence_Installation_Guide.odt: Bump to version 1.8.6

	* pf/bin/pfcmd, pf/conf/documentation.conf, pf/conf/pf.conf.defaults,
	pf/lib/pf/node.pm: Expire mode deadline now works in vlan isolation
	mode. Fixes #865;
	http://www.packetfence.org/mantis/view.php?id=865

	* pf/addons/migrate-to-locationlog_history.sh: New script to help with
	smoothly migrating entries in locationlog to locationlog_history.

2009-11-30	Olivier Bilodeau <obilodeau@inverse.ca>
	* pf/db/pfschema.mysql.186, pf/installer.pl, pf/t/pfcmd.t, NEWS, 
	pf/UPGRADE: All database tables are now of InnoDB format. Fixes #747;
	http://www.packetfence.org/mantis/view.php?id=747

	* added pf/db/pfschema.mysql.186 and pf/db/upgrade-1.8.4-1.8.6.sql,
	pf/NEWS, pf/UPGRADE, pf/addons/database-backup-and-maintenance.sh
	pf/installer.pl, pf/t/pfcmd.t: Now providing a locationlog_history
	table by default and locationlog rotation after 15 days (instead of 2).
	Simplifies deployment (no need to create table by hand anymore)
	Added new schema and schema upgrade script and instructions
	Updated installer and tests
	Fixes #800;
	http://www.packetfence.org/mantis/view.php?id=800

	* pf/cgi-bin/pdp.cgi: Fixed invalid string concatenation. Fixes #862;
	http://www.packetfence.org/mantis/view.php?id=862

2009-11-27	Olivier Bilodeau <obilodeau@inverse.ca>
	* pf/docs/PacketFence_Developers_Guide.odt: fixed a typo

	* pf/lib/pf/util.pm: Disabled unnecessary caching in vlan isolation
	mode. Prevents out of memory crashes in pfmon on large networks. Fixes 
	#861;
	http://www.packetfence.org/mantis/view.php?id=861

	* pf/lib/node.pm: Added POD doc

	* pf/packetfence.spec: Removed the commented out %define macro for
	our versionning. It seems that macro in comments are also interpreted. 

2009-11-20	Olivier Bilodeau <obilodeau@inverse.ca>
	* pf/UPGRADE, pf/packetfence.spec: Changed some default behavior for 
	overwriting config files (for the better)
	RPM spec version bump to snapshot 20091120

2009-11-19	Olivier Bilodeau <obilodeau@inverse.ca>
	* pf/lib/pf/node.pm, pf/lib/pf/trigger.pm, pf/lib/pf/util.pm,
	pf/lib/pf/violation.pm: Fixed POD doc so that test passes

	* pf/t/binaries.t: Fixed test case: we removed pfcmd_ap.pl

	* pf/t/log.conf, pf/t/pfcmd.t, pf/t/services.t: Tests are now using
	their own target logfile: logs/packetfence-tests.log

	* pf/t/all.t, pf/t/services.t: Added tests to check if snort starts 
	successfully and if pfdetect can bind to it

	* Copied pf/conf/templates/snort.conf to 
	pf/conf/templates/snort.conf.pre_snort-2.8
	Modified pf/conf/templates/snort.conf, pf/lib/pf/services.pm: snort
	fixes
	Removed -o flag to snort startup string (deprecated in snort)
	Updated default snort.conf
	Fixes #581, #846, #849;
	http://www.packetfence.org/mantis/view.php?id=581
	http://www.packetfence.org/mantis/view.php?id=846
	http://www.packetfence.org/mantis/view.php?id=849

2009-11-18	Olivier Bilodeau <obilodeau@inverse.ca>
	* pf/bin/pfcmd_vlan, pf/lib/pf/SNMP/Cisco.pm, pf/lib/pf/violation.pm,
	pf/sbin/pfdhcplistener: New TODO and FIXME tasks

2009-11-17	Olivier Bilodeau <obilodeau@inverse.ca>
	* pf/docs/PacketFence_Installation_Guide.odt: Added repositories in
	OS requirements section of the install guide:
	- CentOS need extras which is enabled by default
	- RedHat needs EPEL (extra packages for enterprise linux) which is 
	disabled by default

	* pf/bin/pfcmd, pf/conf/ui.conf
	pf/html/admin/configuration/switches.php, pf/lib/pf/pfcmd/pfcmd.pm:
	Fixed SNMPv3 configuration from pfcmd and Web admin interface
	The SNMPUserNameTrap parameter was not exposed. Thanks to
	Jean-Francois Laporte for reporting this. Fixes #853;
	http://www.packetfence.org/mantis/view.php?id=853
	
	* pf/lib/pf/node.pm: commented code

2009-11-16	Olivier Bilodeau <obilodeau@inverse.ca>
	* pf/lib/pf/SNMP/Aruba.pm: Fixed string concatenation problem.
	Also took the opportunity to removed duplicated ERROR: string appended
	at the beginning of logger calls and commented out very verbose dumper 
	debug code.

	* pf/conf/violations.conf: Added new UserAgent sample string to block
	more iPods and reindexed the BlackBerry one

2009-11-13	Olivier Bilodeau <obilodeau@inverse.ca>
	* pf/cgi-bin/redir.cgi: Validating if $cgi->user_agent is defined. 
	Fixes #850;
	http://www.packetfence.org/mantis/view.php?id=850

2009-11-11	Olivier Bilodeau <obilodeau@inverse.ca>
	* pf/lib/pf/SNMP/Cisco/Aironet.pm, 
	pf/lib/pf/SNMP/Cisco/Catalyst_2950.pm, 
	pf/lib/pf/SNMP/Cisco/Catalyst_3500XL.pm, 
	pf/lib/pf/SNMP/Cisco/WLC_2106.pm, pf/lib/pf/SNMP/Cisco.pm, 
	pf/sbin/pfsetvlan: Properly documented thread-safety problems with
	Net::Appliance::Session

2009-11-10	Regis Balzard <rbalzard@inverse.ca>
	* pf/html/admin/configuration/switches_edit.php: 
	* pf/html/admin/configuration/switches_add.php: Fixed issues with SSH
	for CLI transport. Should be set to 'SSH' rather than 'ssh'

	* pf/sbin/pfsetvlan: Fixed issues with desAssociate trap for Wireless.
	Threads don't support SSH CLI transport mode. So we fork a call to 
	'pfcmd_vlan -deauthenticate ...'

2009-11-09	Olivier Bilodeau <obilodeau@inverse.ca>
	* pf/addons/802.1X/rlm_perl_packetfence.pl: Rewrite of our freeradius
	802.1x perl module. Resolving problems with guests (visitors) and 
	registered users in secure SSID. Fixes 839, 841;
	Also, VISITOR is now called GUEST and improved documentation while I 
	was at it.
	http://www.packetfence.org/mantis/view.php?id=839
	http://www.packetfence.org/mantis/view.php?id=841

2009-11-05	Olivier Bilodeau <obilodeau@inverse.ca>
	* pf/TODO: Added a TODO list to track some tasks

2009-11-03	Olivier Bilodeau <obilodeau@inverse.ca>
	* pf/lib/pf/lookup/node.pm, pf/UPGRADE: Added more information about 
	past IP in node lookup.
	Added UPGRADE warning that scripts relying on the output of lookup node
	could break.

	* pf/html/admin/configuration/switches_add.php,
	pf/html/admin/configuration/switches_edit.php: Fixed typo in switch
	definition in the Web Admin causing problems adding or editing a Cisco
	Catalyst 2970, 3500XL and wireless Controller 4400. Fixes 836;
	http://www.packetfence.org/mantis/view.php?id=836

2009-11-02	Regis Balzard <rbalzard@inverse.ca>
	* pf/lib/pf/services.pm: Fixed missing library requirement when using
	PacketFence with routed VLANs

2009-11-02	Olivier Bilodeau <obilodeau@inverse.ca>
	* pf/html/admin/node/lookup.php, pf/lib/pf/lookup/node.pm, 
	pf/lib/pf/pfcmd/help.pm: Node lookup now gives information about IP
	and DHCP status (from iplog)
	Updated pfcmd's help
	Output in Web Admin is no longer right-aligned

	* pf/html/admin/common.php: Fixed alignment of the filter input dialog 

	* pf/lib/pf/SNMP.pm, pf/lib/pf/vlan.pm: Removed dead code, added POD
	doc, added TODO tasks

	* pf/NEWS, pf/conf/pf-release: bumped to 1.9.0dev

2009-10-30	Olivier Bilodeau <obilodeau@inverse.ca>
	* pf/packetfence.spec: Correctly pinned Parse::RecDescent dependency to
	version 1.94 which is known to work. Fixes #806;
	http://www.packetfence.org/mantis/view.php?id=806

2009-10-28	Olivier Bilodeau <obilodeau@inverse.ca>
	* pf/NEWS, pf/packetfence.spec: 1.8.5 ready

	* pf/lib/pf/services.pm: In conf/switches.conf uplink=dynamic is no
	longer case-sensitive. Fixes #831;
	http://packetfence.org/mantis/view.php?id=831

	* pf/lib/pf/violation.pm: performance: verifying if violation already 
	exists in violation_trigger. Improves performance in situation where 
	there are a lot of devices repetively generating violation (ex: blocked
	iPods) because we detect it before launching `pfcmd violation add`.
	Also decreased logging prority from WARN to INFO

	* pf/lib/pf/violation.pm: Tighter validation in violation_trigger when
	database query returns a non-empty array (which is a bigger problem yet
	to be identified)

2009-10-27	Olivier Bilodeau <obilodeau@inverse.ca>
	* pf/docs/PacketFence_Administration_Guide.odt: Decided to get rid of
	the release notes section (avoids manual data duplication)
	Added a pointer to NEWS, UPGRADE and ChangeLog in "About this guide"
	section.

	* pf/conf/pf-release: Version bump to 1.8.5

	* pf/docs/PacketFence_Administration_Guide.odt: Integrated release
	notes
	
	* pf/docs/PacketFence_Developers_Guide.odt,
	pf/docs/PacketFence_Installation_Guide.odt: Bumped release month

	* pf/installer.pl: Refer to database schema symlink instead of using a
	hardcoded version number

	* pf/installer.pl: Got rid of dead installer code

	* pf/t/SNMP.t, pf/t/critic.t, pf/t/pf.t, pf/t/pfcmd.t, pf/t/php.t,
	 pf/t/pod.t: Test file list update

2009-10-26	Olivier Bilodeau <obilodeau@inverse.ca>
	* pf/html/admin/configuration/switches_add.php, 
	pf/html/admin/configuration/switches_edit.php: Added newly supported
	switches to the Web Admin

	* pf/conf/templates/httpd.conf.apache22,
	pf/conf/templates/httpd.conf.pre_apache22: Using temporary redirects
	instead of permanent ones in the captive portal. Fixes #757;
	http://packetfence.org/mantis/view.php?id=757
	Reported by Josh Ward (he also suggested the fix) Many thanks!

	* pf/packetfence.spec: Parse::RecDescent is a build dependency AND a 
	runtime one. Hopefully fixes #806 for good;
	http://packetfence.org/mantis/view.php?id=806

	* pf/packetfence.spec, pf/installer.pl: Packaging and installer fixes
	- Parse::RecDescent is a build dependency not a runtime one. Fixes #806;
	  http://packetfence.org/mantis/view.php?id=806
	- Pulling php-pear-Log instead of php-pear. Fixes #804
	  http://packetfence.org/mantis/view.php?id=804
	- jpgraph is no longer installed by installer.pl (is a dep of the rpm)
	- php-pear-Log is no longer installed by installer
	- Lots of new TODO task for installer

	* pf/lib/pf/pfcmd/pfcmd.pm: Removed use of Log::Log4perl
	This removes a lot of unnecessary build requirements and it wasn't even
	used anywhere in this file. Fixes #826;
	http://packetfence.org/mantis/view.php?id=826

	* pf/packetfence.spec: Added dependency to enable SNMPv3 AES encryption
	support. Fixes #775; http://packetfence.org/mantis/view.php?id=775

	* pf/conf/documentation.conf, pf/conf/pf.conf.defaults: Clarified 
	Nessus Scan parameters

	* pf/docs/PacketFence_Administration_Guide.odt: Updated Nessus
	documentation

2009-10-23	Olivier Bilodeau <obilodeau@inverse.ca>
	* pf/packetfence.spec: Improvements to the RPM SPEC file
	- New complete build instructions
	- New source_release tag that allow us to do multi distro release with 
	the same source tarball
	- Updated list of files to include new stuff

	* pf/html/admin/scan/index.php, pf/html/admin/scan/scan.php: Disabled
	scans from the web admin and made the result page the default page when
	clicking on the scan tab

	* Added pf/html/user/content/templates/scan-in-progress.html.
	* Modified pf/cgi-bin/redir.cgi, pf/cgi-bin/release.cgi, 
	pf/conf/locale/en/LC_MESSAGES/packetfence.po, 
	pf/conf/locale/fr/LC_MESSAGES/packetfence.po, pf/lib/pf/scan.pm, 
	pf/lib/pf/web.pm: Nessus scan integration
	- Tracking the state of registration scans
	- New "scan in progress" page
	- redir.cgi and release.cgi will redirect to the new scan in progress
	  page if a scan is in progress
	- Not showing Nessus server's password in the logs anymore
	- Scanning page now redirect once the progress bar is over

2009-10-22	Olivier Bilodeau <obilodeau@inverse.ca>
	* pf/cgi-bin/release.cgi, pf/conf/documentation.conf, 
	pf/conf/locale/en/LC_MESSAGES/packetfence.po, 
	pf/conf/locale/fr/LC_MESSAGES/packetfence.po, pf/conf/pf.conf.defaults,
	pf/lib/pf/config.pm, pf/lib/pf/web.pm: Nessus scan integration
	- Forking in the background when calling a scan to pfcmd and redirecting
	  to a scan in progress page
	- New parameter scan.duration to control the length of the scan progress
	  bar
	- French and English translations of the new scan in progress page
	- New generate_scan_progress_page() in lib/pf/web.pm

	* pf/cgi-bin/release.cgi: Removed vid hack for Nessus scan violation

	* pf/lib/pf/trigger.pm: Removed deprecated code: trigger_scan and 
	trigger_scan_add subs

	* pf/lib/pf/scan.pm: Scan using violation_trigger mechanism now
	Also moved IP to MAC test earlier and quit if it can't resolve

	* pf/lib/pf/violation.pm: Preparing violation_trigger to handle scan 
	violations
	- new test: scan violation id not authorized in config
	- took out of the trigger id loop various one time tests (inefficient)
	- violation trigger returns 1 if at least one violation is added 0 
	  otherwise
	- bonus POD doc

	* pf/cgi-bin/pdp.cgi, pf/sbin/pfdetect: Fixed trappable ip test to add
	a violation.

2009-10-21	Olivier Bilodeau <obilodeau@inverse.ca>
	* pf/sbin/pfdetect: pfdetect now sends IP when calling violation_trigger
	since the information is already available to it anyway

	* pf/lib/pf/violation.pm: Using $bin_dir instead of hardcoded path
	to call pfcmd. Closes a TODO task.

	* pf/lib/pf/scan.pm, pf/bin/pfcmd, pf/lib/pf/trigger.pm: Refactoring
	Moved all scanning code out of pfcmd into a new scan module

	* pf/bin/pfcmd, pf/lib/pf/schedule.pm: Nessus scan integration
	Removed all references of trigger id (tid) regarding scanning

	* pf/lib/pf/pfcmd/help.pm: pfcmd schedule documentation now accurate

	* pf/bin/pfcmd, pf/cgi-bin/release.cgi, pf/html/admin/scan/scan.php:
	Nessus Scan integration
	No more special scans with tid=99999 carrying a special meaning. All
	scanning is done with command line nessus client instead of 
	Nessus::ScanLite (which lacked plugin configuration capabilities). Other
	fixes includes:
	- Removing the 1200001 violation only if one exists (fix a problem when
	  scanning from Web admin)
	- Set HOME= env before calling nessus to conf/nessus/ so the .nessusrc 
	  file is created at a location accessible from CLI and web interfaces
	- Capturing the output of the nessus call and logging it if nessus 
	  returns a non-zero exit code
	- trigger_scan is deprecated
	- Updated web admin accordingly and explicitly disabled scheduled scans

2009-10-20	Olivier Bilodeau <obilodeau@inverse.ca>
	* pf/addons/802.1X/pfcmd_ap.pl: Deleted
	* pf/addons/802.1X/rlm_perl_packetfence.pl, pf/addons/802.1X/README:
	Performance improvement in the freeradius PacketFence module
	Merged the content of pfcmd_ap.pl into rlm_perl_packetfence.pl. This 
	avoids costly forks for each radius request.
	Also took the opportunity to add validation of the db handle.

2009-10-19	Olivier Bilodeau <obilodeau@inverse.ca>
	* pf/UPGRADE, pf/NEWS: Updated NEWS and UPGRADE with all the work done
	since 1.8.4

2009-10-16	Olivier Bilodeau <obilodeau@inverse.ca>
	* pf/lib/pf/violation.pm: Improved error-handling in violation_trigger
	Reverted fix in revision 5abfb5911a05dc03e9646eb79a48653155e39278
	because it was too convoluted and replaced it with something clearer.

	* pf/conf/violations.conf: Working Nessus config sample

	* pf/bin/pfcmd: Work torwards Nessus integration
	pfcmd now handles by itself the fact that it needs to close the 
	system scan violation if the scan was successfull

	* pf/lib/pf/action.pm, pf/lib/pf/violation.pm: Slight logging changes to
	better represent what is actually going on.

	* pf/lib/pf/trigger.pm: trigger_add_scan now follows a contract: returns
	1 if a violation was added by the trigger and 0 otherwise
	a litle POD doc as a bonus

2009-10-16      Regis Balzard <rbalzard@inverse.ca>
	* pf/conf/ui.conf:
	* pf/bin/pfcmd:
	* pf/lib/pf/pfcmd/pfcmd.pm:
	* pf/lib/pf/services.pm: Added the pf_gateway field in networks.conf 
	used to store the PacketFence gateway for a routed VLAN. This is field 
	is only used with routed Registration and Isolation VLANs.
	Added code to allow PacketFence to dynamically create static routes for
	routed Registration and Isolation VLANs. We use the pf_gateway field.

2009-10-16      Regis Balzard <rbalzard@inverse.ca>
	* pf/bin/pfcmd: Added a fix to show a message when trying to delete a 
	node having open locationlog entries. Fixes #807
	http://www.packetfence.org/mantis/view.php?id=807

2009-10-15      Regis Balzard <rbalzard@inverse.ca>
	* pf/conf/authentication/local.pm: Fixed test to validate if user/pwd 
	is ok for local authentication during registration process. Fixes #779
	http://www.packetfence.org/mantis/view.php?id=779

2009-10-15      Regis Balzard <rbalzard@inverse.ca>
	* pf/lib/pf/web.om: Fixed redir.cgi crash when upgrading useragent. 
	Fixes #782
	http://www.packetfence.org/mantis/view.php?id=782

2009-10-15      Regis Balzard <rbalzard@inverse.ca>
	* pf/lib/pf/violation.pm: "violation not added, no trigger found for.."
	messages too noisy in logs so we decreased log level from INFO to 
	DEBUG. Fixes #812
	http://www.packetfence.org/mantis/view.php?id=812

2009-10-15      Regis Balzard <rbalzard@inverse.ca>
	* pf/addons/accounting.pl 
	* pf/addons/autodiscover.pl 
	* pf/addons/convertToPortSecurity.pl 
	* pf/addons/recovery.pl 
	* pf/bin/flip.pl 
	* pf/bin/pfcmd_vlan 
	* pf/lib/pf/vlan.pm 
	* pf/lib/pf/services.pm 
	* pf/test/connect_and_read.pl 
	* pf/sbin/pfsetvlan: Adding missing test after call to 
	switch->instantiate(). If it returns 0 then stop executing more code
	and log an error. Fixes #755 and #813
	http://www.packetfence.org/mantis/view.php?id=755
	http://www.packetfence.org/mantis/view.php?id=813 

2009-10-14	Olivier Bilodeau <obilodeau@inverse.ca>
	* pf/cgi-bin/redir.cgi: Logging improvement in redir.cgi
	Messages and log priority makes more sense now

2009-10-13	Olivier Bilodeau <obilodeau@inverse.ca>
	* pf/lib/pf/vlan.pm: Increased logging severity for the "Can't
	determine Uplinks for the switch" message (from info to warn).
	The problem is that at this point nothing gets done by packetfence so
	it is rather important to see this message.

	* pf/conf/violations.conf: Added a new UserAgent statement to block
	PSPs

2009-10-13      Regis Balzard <rbalzard@inverse.ca>
	* pf/packetfence.init: Added test in condrestart to check if 
	pfsetvlan.pid exists. If so, restart packetfence. Fixes #805;
	http://www.packetfence.org/mantis/view.php?id=805

2009-10-13      Regis Balzard <rbalzard@inverse.ca>
	* pf/sbin/pfsetvlan.pm: Added missing test in pfsetvlan in order to 
	avoid warning messages. Fixes #792;
	http://www.packetfence.org/mantis/view.php?id=792

2009-10-13      Regis Balzard <rbalzard@inverse.ca>
	* pf/packetfence.spec: Added new dependencies on
	- perl-LDAP (used to authenticate users trough LDAP during registration)
	- php-ldap (used to authenticate users connecting to the Web interface 
	through LDAP)
	- perl-IPC-Cmd (used to generate static routes for registration and 
	isolation routed VLANs)
	- perl-SOAP-Lite (used when receiving alerts from Snort)
	Fixes #798;
	http://www.packetfence.org/mantis/view.php?id=798
	- seting the perl-parse-RecDescent version to 1.94 in order to avoid 
	issues with the newer versions that causes the pfcmd_pregrammar.pm 
	generation to fail. Fixes #806;
	http://www.packetfence.org/mantis/view.php?id=806

2009-10-13	Regis Balzard <rbalzard@inverse.ca>
	* pf/addons/pfcmd_ap.pl: In order to avoid unnecessary WIFI entries in
	locationlog (since authentication->reauthentication occurs very often), 
	we don't add new entries anymore if there is already one.i Fixes #788
	http://www.packetfence.org/mantis/view.php?id=788

2009-10-13	Olivier Bilodeau <obilodeau@inverse.ca>
	* pf/docs/PacketFence_Administration_Guide.odt: Updated configuration 
	parameter reference with documentation.conf's changes for 
	trapping.whitelist.

2009-10-09	Olivier Bilodeau <obilodeau@inverse.ca>
	* pf/conf/violations.conf: Added device banning templates for iPod 
	touch, iPhone, BlackBerries, PlayStation 3, PSP and Slingbox. 

	* pf/conf/dhcp_fingerprints.conf: PlayStation 3 also detects
	PlayStation Portable (PSP)

2009-10-09      Regis Balzard <rbalzard@inverse.ca>
	* pf/lib/pf/vlan.pm: Removed isClientAlive() since we remove the Hub 
	violation that creates too many false positives. 
	* pf/sbin/pfsetvlan: Removed calls to isClientAlive().
	* pf/conf/violations.conf: Removed Hub violation definition.
	* pf/html/user/content/violations/hub.php: Removed this file.
	* pf/lib/pf/SNMP/Cisco.pm: Removed the parsing of c2900AddressViolation
	traps which only purpose what to generate Hub violations.

2009-10-09	Olivier Bilodeau <obilodeau@inverse.ca>
	* pf/lib/pf/web.pm: Changed priority of unknown User-Agent log message
	Was WARN is now INFO which is less scary and makes a lot more sense. 

	* pf/conf/documentation.conf, pf/conf/pf.conf.defaults: Documentation
	for the whitelist parameter is now more accurate.
	
	* pf/cgi-bin/pdp.cgi, pf/lib/pf/violation.pm, pf/sbin/pfdetect,
	pf/sbin/pfdhcplistener: The validation that the violation is applicable
	is now done in violation_trigger removing duplicate code. Fixes #801;
	http://www.packetfence.org/mantis/view.php?id=801

2009-10-08	Olivier Bilodeau <obilodeau@inverse.ca>
	* pf/lib/pf/rawip.pm, pf/lib/pf/util.pm, pf/sbin/pfmon: Testing for 
	whitelisted_mac is no longer called inside trappable_mac sub.
	Modified callers so they do the test themselves.
	Whitelisting validation was called two times because of that.

	* pf/lib/pf/util.pm: Removed commented code

2009-10-06	Olivier Bilodeau <obilodeau@inverse.ca>
	* pf/lib/pf/SNMP/Enterasys/D2.pm, pf/README_SWITCHES: Added support for
	Enterasys Standalone D2 Switch
	It works in linkUp/linkDown mode and port-security (called maclock on
	Enterasys hardware). Talks to the switch using SNMP.

	* pf/README_SWITCHES, pf/docs/PacketFence_Administration_Guide.odt: 
	Added instructions to setup the D2
	Updated supported switches list

2009-10-05	Olivier Bilodeau <obilodeau@inverse.ca>
	* UPGRADING: Added notes about the last two uplink fixes since someone
	could rely on the bug's behaviour without his knowledge.

	* pf/lib/pf/SNMP/Accton.pm, pf/lib/pf/SNMP/Cisco.pm, 
	pf/lib/pf/SNMP/Linksys.pm, pf/lib/pf/SNMP/Nortel.pm, pf/lib/pf/SNMP.pm:
	switches.conf's uplink=dynamic is now case-insensitive. Fixes #809;
	http://www.packetfence.org/mantis/view.php?id=809

	* pf/lib/pf/SNMP/Accton.pm, pf/lib/pf/SNMP/Cisco.pm, 
	pf/lib/pf/SNMP/Linksys.pm, pf/lib/pf/SNMP/Nortel.pm, pf/lib/pf/SNMP.pm:
	Various getUpLinks() subs didn't respect the "return -1 on failure" 
	contract. Fixes #795;
	http://www.packetfence.org/mantis/view.php?id=795

	* pf/conf/templates/httpd.conf.apache22,
	pf/conf/templates/httpd.conf.pre_apache22: Fixed the omission of a banned
	UserAgent from the https portion of the httpd config. Thanks Regis for
	pointing that out!

2009-10-02	Olivier Bilodeau <obilodeau@inverse.ca>
	* Added pf/addons/high-availability/dhcpd-3.0.5-init-script-lsb-fix.patch:
	Little patch to fix LSB compliance of dhcpd's init script. 
	Non-compliant init scripts generate scary error messages in Heartbeat. 

	* pf/conf/log.conf: Logging priority now shown in log files. Fixes
	#771;
	http://www.packetfence.org/mantis/view.php?id=771

	* pf/lib/pf/SNMP/Enterasys/SecureStack_C3.pm, pf/README_SWITCHES: Added
	support for Enterasys SecureStack C3 Switch
	It works in linkUp/linkDown mode and port-security (called maclock on
	Enterasys hardware). Talks to the switch using SNMP.
	
	* pf/docs/PacketFence_Administration_Guide.odt: Added instructions to
	setup the SecureStack C3
	Updated supported switches list
	Added comments about cleanup to do
	Minor formatting / whitespace cleanup

2009-09-28	Olivier Bilodeau <obilodeau@inverse.ca>
	* pf/lib/pf/SNMP/Enterasys/Matrix_N3.pm, pf/README_SWITCHES,
	pf/docs/PacketFence_Administration_Guide.odt: Added support for
	Enterasys Matrix N3 Switch (Chassis)
	It works in linkUp/linkDown mode and port-security (called maclock on
	Enterasys hardware). Talks to the switch using SNMP.
	Documentation on how to configure was added to the admin guide.

	* pf/lib/pf/SNMP/Enterasys.pm: Fix for maclock support (Enterasys' port
	security): Trap string had a typo in parseTrap()

	* pf/bin/pfcmd: Fixed a typo in a comment

2009-09-24	Olivier Bilodeau <obilodeau@inverse.ca>
	* pf/docs/PacketFence_Administration_Guide.odt: Clarification of the
	vlan parameter in violations.conf

2009-09-22	Olivier Bilodeau <obilodeau@inverse.ca>
	* pf/lib/pf/SNMP/HP.pm: Removed unused code

2009-09-18	Olivier Bilodeau <obilodeau@inverse.ca>
	* pf/docs/PacketFence_Administration_Guide.odt: New switch config
	Added configuration information for SMC TigerStack 6224M. Thanks to
	Chinasee B. <chinasee.b@psu.ac.th> who provided his config.

	* pf/lib/pf/violation.pm: Crash fix
	If we attempted to trigger a violation but no trigger for the violation
	existed, we still tried to move on and add the violation which caused
	the use of a 0 in an hash reference thus a crash.

	* pf/lib/pf/vlan.pm: Fix a crash that happens if violation classes are
	corrupted and a vlan change is required (like when a violation is
	created)

2009-09-16	Olivier Bilodeau <obilodeau@inverse.ca>
	* pf/docs/PacketFenceZEN_Installation_Guide.odt: Documentation update
	- updated commercial support section
	- version bump
	- ToC now linked internally
	- fixed a few typos

	* pf/docs/PacketFence_Developers_Guide.odt: Documentation update
	- updated custom_getCorrectVlan sub according to new 1.8.5 behavior
	- updated commercial support section
	- version bump
	- ToC now linked internally
	- fixed three typos

	* pf/docs/PacketFence_Administration_Guide.odt: Documentation update
	- updated supported switch list
	- added how to configure 3Com NJ220
	- added how to configure Amer SS2R24i
	- added how to configure Extreme Networks switches
	- integrated all the switches that we support in config section
	- added a MySQL performance optimization tip 
	- updated commercial support section
	- fixed several typos
	- removed whitespace
	- version bump
	- ToC now linked internally

2009-09-15	Olivier Bilodeau <obilodeau@inverse.ca>
	* Renamed pf/addons/high-availability/named-init-script-lsb-fix.patch
	to pf/addons/high-availability/named-9.2-init-script-lsb-fix.patch:
	bind 9.2 exposed wrong behavior but bind 9.3 is fine and patch doesn't
	apply anyway

2009-09-14	Olivier Bilodeau <obilodeau@inverse.ca>
	* pf/addons/high-availability/mysqld-init-script-lsb-fix.patch, 
	pf/addons/high-availability/named-init-script-lsb-fix.patch: LSB 
	compliance patches for MySQL and Bind

	* pf/addons/database-backup-and-maintenance.sh: Added basic database
	maintenance and backup script

	* pf/addons/logrotate: Added a basic logrotate sample script for 
	packetfence

2009-09-11	Olivier Bilodeau <obilodeau@inverse.ca>
	* pf/conf/templates/httpd.conf.apache22 and 
	pf/conf/templates/httpd.conf.pre_apache22: Block misbehaving User Agents
	Block at the apache level some User Agents that we don't care about
	such as Windows Update, etc. We give them a 403 error (forbidden).
	Fixes bug #790;
	http://www.packetfence.org/mantis/view.php?id=790

	* pf/lib/pf/SNMP/Linksys.pm: Deactivated port security on Linksys
	Known to be broken and the telnet code was sending SIGALRM and crashing
	pfsetvlan.
	Also added some trace level logging statements. Fixes bug #797;
	http://www.packetfence.org/mantis/view.php?id=797

	* pf/sbin/pfsetvlan: pfsetvlan stops on SIGALRM signal
	Die is properly sent to log4perl. No more misterious stops without any
	error. Alarm signals are known to be buggy with threaded perl. Fixes 
	bug #796;
	http://www.packetfence.org/mantis/view.php?id=796

2009-08-25	Olivier Bilodeau <obilodeau@inverse.ca>
	* pf/docs/PacketFence_Installation_Guide.odt: Install Guide updated
	Details
	- version bump
	- yum update before rpmforge install
	- removed priorities requirement (not sure about this one)
	- updated installation procedure to reflect new yum repo
	- re-generated ToC so that updating the table works with OpenOffice 3.1
	- added index links to the ToC elements, it now creates a linkified PDF
	- switch setup now points to the Admin Guide for more switch config
	samples and supported devices list
	- re-org: switches definition before custom trap handling functions 
	since pf's new behavior is based on switch definition rather than 
	per-node
	- explained new correctVlan behavior
	- modifed switches definition to outline the fact that vlan number can
	be overloaded in a specific switch from the default
	- some minor prettification
	- mentionned new support packages and added meat in commecial support 
	section


2009-08-19	Ludovic Marcotte <lmarcotte@inverse.ca>

	* Renamed CHANGES to NEWS and updated the spec
	file to reflect this change
	* packetfence.spec and
	pf/docs/MIB/Inverse-PacketFence-Notification.mib
	Modified to use support@inverse.ca as the contact information<|MERGE_RESOLUTION|>--- conflicted
+++ resolved
@@ -1,4 +1,12 @@
-<<<<<<< HEAD
+2010-09-27	Olivier Bilodeau <obilodeau@inverse.ca>
+	* pf/conf/dhcp_fingerprints.conf: Removed a space in the fingerprints 
+	that's causing the Symbian OS to be the universal fingerprint for
+	nodes that don't have a fingerprint.
+
+2010-09-24	Olivier Bilodeau <obilodeau@inverse.ca>
+	* pf/addons/802.1X/rlm_perl_packetfence.pl: got rid of an unnecessary
+	te1st
+
 2010-09-24	Olivier Bilodeau <obilodeau@inverse.ca>
 	* pf/lib/pf/radius.pm, pf/lib/pf/vlan.pm: Added RADIUS User-Name to the 
 	method signature of pf::vlan::getNodeInfoForAutoReg. Allows to record 
@@ -26,16 +34,6 @@
 
 2010-09-23	Olivier Bilodeau <obilodeau@inverse.ca>
 	* pf/lib/pf/node.pm: Fixed a small but important merge mistake.
-=======
-2010-09-27	Olivier Bilodeau <obilodeau@inverse.ca>
-	* pf/conf/dhcp_fingerprints.conf: Removed a space in the fingerprints 
-	that's causing the Symbian OS to be the universal fingerprint for
-	nodes that don't have a fingerprint.
-
-2010-09-24	Olivier Bilodeau <obilodeau@inverse.ca>
-	* pf/addons/802.1X/rlm_perl_packetfence.pl: got rid of an unnecessary
-	test
->>>>>>> e977524c
 
 2010-09-23	Olivier Bilodeau <obilodeau@inverse.ca>
 	* pf/lib/pf/vlan.pm: Removed all Logger calls setting shared 'tid' 
