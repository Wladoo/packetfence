--- conflicted
+++ resolved
@@ -1,4 +1,3 @@
-<<<<<<< HEAD
 2009-11-1	Olivier Bilodeau <obilodeau@inverse.ca>
 	* Copied pf/conf/templates/snort.conf to 
 	pf/conf/templates/snort.conf.pre_snort-2.8
@@ -234,10 +233,9 @@
 	  returns a non-zero exit code
 	- trigger_scan is deprecated
 	- Updated web admin accordingly and explicitly disabled scheduled scans
-=======
+
 2009-11-19	Olivier Bilodeau <obilodeau@inverse.ca>
 	* pf/t/binaries.t: Fixed test case: we removed pfcmd_ap.pl
->>>>>>> edbc47f6
 
 2009-10-20	Olivier Bilodeau <obilodeau@inverse.ca>
 	* pf/addons/802.1X/pfcmd_ap.pl: Deleted
