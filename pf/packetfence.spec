# PacketFence RPM SPEC
# DO NOT FORGET TO UPDATE CHANGELOG AT THE END OF THE FILE WHENEVER IT IS MODIFIED!
# 
# BUILDING FOR RELEASE
# 
# - Create release tarball from monotone head, ex:
# mtn --db ~/pf.mtn checkout --branch org.packetfence.1_8
# cd org.packetfence.1_8/
# tar czvf packetfence-1.8.5.tar.gz pf/
# 
# - Build
#  - define dist based on target distro (for centos/rhel => .el5)
#  - define source_release based on package revision (must be > 0 for proprer upgrade from snapshots)
# ex:
# cd /usr/src/redhat/
# rpmbuild -ba --define 'dist .el5' --define 'source_release 1' SPECS/packetfence.spec
#
#
# BUILDING FOR A SNAPSHOT (PRE-RELEASE)
#
# - Create release tarball from monotone head. Specify 0.<date> in tarball, ex:
# mtn --db ~/pf.mtn checkout --branch org.packetfence.1_8
# cd org.packetfence.1_8/
# tar czvf packetfence-1.8.5-0.20091023.tar.gz pf/
#
# - Build
#  - define snapshot 1
#  - define dist based on target distro (for centos/rhel => .el5)
#  - define source_release to 0.<date> this way one can upgrade from snapshot to release
# ex:
# cd /usr/src/redhat/
# rpmbuild -ba --define 'snapshot 1' --define 'dist .el5' --define 'source_release 0.20100506' SPECS/packetfence.spec
#
Summary: PacketFence network registration / worm mitigation system
Name: packetfence
Version: 1.9.2
Release: %{source_release}%{?dist}
License: GPL
Group: System Environment/Daemons
URL: http://www.packetfence.org
AutoReqProv: 0
BuildArch: noarch
BuildRoot: %{_tmppath}/%{name}-%{version}-%{source_release}-root

Packager: Inverse inc. <support@inverse.ca>
Vendor: PacketFence, http://www.packetfence.org

# if --define 'snapshot 1' not written when calling rpmbuild then we assume it is to package a release
%define is_release %{?snapshot:0}%{!?snapshot:1}
%if %{is_release}
# used for official releases
Source: http://prdownloads.sourceforge.net/packetfence/%{name}-%{version}.tar.gz
%else
# used for snapshot releases
Source: http://www.packetfence.org/downloads/%{name}-%{version}-%{source_release}.tar.gz
%endif

BuildRequires: gettext, httpd
BuildRequires: perl(Parse::RecDescent)
Requires: chkconfig, coreutils, grep, iproute, openssl, sed, tar, wget
Requires: libpcap, libxml2, zlib, zlib-devel, glibc-common,
Requires: httpd, mod_ssl, php, php-gd
Requires: mod_perl
# php-pear-Log required not php-pear, fixes #804
Requires: php-pear-Log
Requires: net-tools
Requires: net-snmp >= 5.3.2.2
Requires: mysql, perl-DBD-mysql
Requires: perl >= 5.8.8, perl-suidperl
Requires: perl-Apache-Htpasswd
Requires: perl-Bit-Vector
Requires: perl-CGI-Session
Requires: perl-Class-Accessor
Requires: perl-Class-Accessor-Fast-Contained
Requires: perl-Class-Data-Inheritable
Requires: perl-Class-Gomor
Requires: perl-Config-IniFiles >= 2.40
Requires: perl-Data-Phrasebook, perl-Data-Phrasebook-Loader-YAML
Requires: perl-DBI
Requires: perl-File-Tail
Requires: perl-IPC-Cmd
Requires: perl-IPTables-ChainMgr
Requires: perl-IPTables-Parse
Requires: perl-LDAP
Requires: perl-libwww-perl
Requires: perl-List-MoreUtils
# Changed perl-Locale-gettext dependency to use the perl namespace version: perl(Locale-gettext), fixes #931
Requires: perl(Locale::gettext)
Requires: perl-Log-Log4perl >= 1.11
Requires: perl-Net-Appliance-Session
Requires: perl-Net-Frame, perl-Net-Frame-Simple
Requires: perl-Net-MAC, perl-Net-MAC-Vendor
Requires: perl-Net-Netmask
Requires: perl-Net-Pcap >= 0.16
Requires: perl-Net-SNMP
# for SNMPv3 AES as privacy protocol, fixes #775
Requires: perl-Crypt-Rijndael
Requires: perl-Net-Telnet
Requires: perl-Net-Write
Requires: perl-Parse-Nessus-NBE
Requires: perl(Parse::RecDescent)
# TODO: portability for non-x86 is questionnable for Readonly::XS
Requires: perl-Readonly, perl(Readonly::XS)
Requires: perl-Regexp-Common
Requires: rrdtool, perl-rrdtool
Requires: perl-SOAP-Lite
Requires: perl-Template-Toolkit
Requires: perl-TermReadKey
Requires: perl-Thread-Pool
Requires: perl-TimeDate
Requires: perl-UNIVERSAL-require
Requires: perl-YAML
Requires: php-jpgraph-packetfence = 2.3.4
Requires: php-ldap
Requires: perl(Try::Tiny)
Requires: perl(Crypt::GeneratePassword)
Requires: perl(MIME::Lite::TT)
# Required for Radius auth through captive portal
Requires: perl(Authen::Radius)
# Required for importation feature
Requires: perl(Text::CSV)
Requires: perl(Text::CSV_XS)
# Required for testing
# TODO: I noticed that we provide perl-Test-MockDBI in our repo, maybe we made a poo poo with the deps
BuildRequires: perl(Test::MockModule), perl(Test::MockDBI), perl(Test::Perl::Critic)
BuildRequires: perl(Test::Pod), perl(Test::Pod::Coverage), perl(Test::Exception), perl(Test::NoWarnings)

%description

PacketFence is an open source network access control (NAC) system. 
It can be used to effectively secure networks, from small to very large 
heterogeneous networks. PacketFence provides features such 
as 
* registration of new network devices
* detection of abnormal network activities
* isolation of problematic devices
* remediation through a captive portal 
* registration-based and scheduled vulnerability scans.

%package remote-snort-sensor
Group: System Environment/Daemons
Requires: perl >= 5.8.0, snort, perl(File::Tail), perl(Config::IniFiles), perl(IO::Socket::SSL), perl(XML::Parser), perl(Crypt::SSLeay)
Requires: perl-SOAP-Lite
Conflicts: packetfence
AutoReqProv: 0
Summary: Files needed for sending snort alerts to packetfence

%description remote-snort-sensor
The packetfence-remote-snort-sensor package contains the files needed
for sending snort alerts from a remote snort sensor to a PacketFence
server.

%prep
%setup -n pf

%build
# generate pfcmd_pregrammar
/usr/bin/perl -w -e 'use strict; use warnings; use diagnostics; use Parse::RecDescent; use lib "./lib"; use pf::pfcmd::pfcmd; Parse::RecDescent->Precompile($grammar, "pfcmd_pregrammar");'
mv pfcmd_pregrammar.pm lib/pf/pfcmd/

# generate translations
/usr/bin/msgfmt conf/locale/en/LC_MESSAGES/packetfence.po
mv packetfence.mo conf/locale/en/LC_MESSAGES/
/usr/bin/msgfmt conf/locale/es/LC_MESSAGES/packetfence.po
mv packetfence.mo conf/locale/es/LC_MESSAGES/
/usr/bin/msgfmt conf/locale/fr/LC_MESSAGES/packetfence.po
mv packetfence.mo conf/locale/fr/LC_MESSAGES/
/usr/bin/msgfmt conf/locale/it/LC_MESSAGES/packetfence.po
mv packetfence.mo conf/locale/it/LC_MESSAGES/
/usr/bin/msgfmt conf/locale/nl/LC_MESSAGES/packetfence.po
mv packetfence.mo conf/locale/nl/LC_MESSAGES/

%install
%{__rm} -rf $RPM_BUILD_ROOT
%{__install} -D -m0755 packetfence.init $RPM_BUILD_ROOT%{_initrddir}/packetfence
%{__install} -d $RPM_BUILD_ROOT/usr/local/pf
%{__install} -d $RPM_BUILD_ROOT/usr/local/pf/logs
%{__install} -d $RPM_BUILD_ROOT/usr/local/pf/var/session
%{__install} -d $RPM_BUILD_ROOT/usr/local/pf/var/rrd 
%{__install} -d $RPM_BUILD_ROOT/usr/local/pf/addons
cp -r bin $RPM_BUILD_ROOT/usr/local/pf/
cp -r addons/802.1X/ $RPM_BUILD_ROOT/usr/local/pf/addons/
cp -r addons/freeradius-integration/ $RPM_BUILD_ROOT/usr/local/pf/addons/
cp -r addons/high-availability/ $RPM_BUILD_ROOT/usr/local/pf/addons/
cp -r addons/integration-testing/ $RPM_BUILD_ROOT/usr/local/pf/addons/
cp -r addons/mrtg/ $RPM_BUILD_ROOT/usr/local/pf/addons/
cp -r addons/snort/ $RPM_BUILD_ROOT/usr/local/pf/addons/
cp addons/*.pl $RPM_BUILD_ROOT/usr/local/pf/addons/
cp addons/*.sh $RPM_BUILD_ROOT/usr/local/pf/addons/
cp addons/logrotate $RPM_BUILD_ROOT/usr/local/pf/addons/
cp -r sbin $RPM_BUILD_ROOT/usr/local/pf/
cp -r cgi-bin $RPM_BUILD_ROOT/usr/local/pf/
cp -r conf $RPM_BUILD_ROOT/usr/local/pf/
#pfdetect_remote
mv addons/pfdetect_remote/initrd/pfdetectd $RPM_BUILD_ROOT%{_initrddir}/
mv addons/pfdetect_remote/sbin/pfdetect_remote $RPM_BUILD_ROOT/usr/local/pf/sbin
mv addons/pfdetect_remote/conf/pfdetect_remote.conf $RPM_BUILD_ROOT/usr/local/pf/conf
rmdir addons/pfdetect_remote/sbin
rmdir addons/pfdetect_remote/initrd
rmdir addons/pfdetect_remote/conf
rmdir addons/pfdetect_remote
#end pfdetect_remote
cp -r ChangeLog $RPM_BUILD_ROOT/usr/local/pf/
cp -r configurator.pl $RPM_BUILD_ROOT/usr/local/pf/
cp -r COPYING $RPM_BUILD_ROOT/usr/local/pf/
cp -r db $RPM_BUILD_ROOT/usr/local/pf/
cp -r docs $RPM_BUILD_ROOT/usr/local/pf/
cp -r html $RPM_BUILD_ROOT/usr/local/pf/
cp -r installer.pl $RPM_BUILD_ROOT/usr/local/pf/
cp -r lib $RPM_BUILD_ROOT/usr/local/pf/
cp -r NEWS $RPM_BUILD_ROOT/usr/local/pf/
cp -r README $RPM_BUILD_ROOT/usr/local/pf/
cp -r README_SWITCHES $RPM_BUILD_ROOT/usr/local/pf/
cp -r UPGRADE $RPM_BUILD_ROOT/usr/local/pf/
#cp -r t $RPM_BUILD_ROOT/usr/local/pf/
cp -r test $RPM_BUILD_ROOT/usr/local/pf/

#start create symlinks
curdir=`pwd`

#pfschema symlink
cd $RPM_BUILD_ROOT/usr/local/pf/db
ln -s pfschema.mysql.190 ./pfschema.mysql

#httpd.conf symlink
#TODO: isn't it stupid to decide what Apache version is there at rpm build time?
cd $RPM_BUILD_ROOT/usr/local/pf/conf/templates
if (/usr/sbin/httpd -v | egrep 'Apache/2\.[2-9]\.' > /dev/null)
then
  ln -s httpd.conf.apache22 ./httpd.conf
else
  ln -s httpd.conf.pre_apache22 ./httpd.conf
fi

cd $curdir
#end create symlinks


%pre

if ! /usr/bin/id pf &>/dev/null; then
	/usr/sbin/useradd -r -d "/usr/local/pf" -s /bin/sh -c "PacketFence" -M pf || \
		echo Unexpected error adding user "pf" && exit
fi

#if [ ! `tty | cut -c0-8` = "/dev/tty" ];
#then
#  echo You must be on a directly connected console to install this package!
#  exit
#fi

if [ ! `id -u` = "0" ];
then
  echo You must install this package as root!
  exit
fi

#if [ ! `cat /proc/modules | grep ^ip_tables|cut -f1 -d" "` = "ip_tables" ];
#then
#  echo Required module "ip_tables" does not appear to be loaded - now loading
#  /sbin/modprobe ip_tables
#fi


%pre remote-snort-sensor

if ! /usr/bin/id pf &>/dev/null; then
	/usr/sbin/useradd -r -d "/usr/local/pf" -s /bin/sh -c "PacketFence" -M pf || \
		echo Unexpected error adding user "pf" && exit
fi

%post
echo "Adding PacketFence startup script"
/sbin/chkconfig --add packetfence
for service in snortd httpd snmptrapd
do
  if /sbin/chkconfig --list | grep $service > /dev/null 2>&1; then
    echo "Disabling $service startup script"
    /sbin/chkconfig --del $service > /dev/null 2>&1
  fi
done

#touch /usr/local/pf/conf/dhcpd/dhcpd.leases && chown pf:pf /usr/local/pf/conf/dhcpd/dhcpd.leases

if [ -e /etc/logrotate.d/snort ]; then
  echo Removing /etc/logrotate.d/snort - it kills snort every night
  rm -f /etc/logrotate.d/snort
fi

if [ -d /usr/local/pf/html/user/content/docs ]; then
  echo Removing legacy docs directory
  rm -rf /usr/local/pf/html/user/content/docs
fi

echo Installation complete
#TODO: consider renaming installer.pl to setup.pl?
echo "  * Please cd /usr/local/pf && ./installer.pl to finish installation and configure PF"

%post remote-snort-sensor
echo "Adding PacketFence remote Snort Sensor startup script"
/sbin/chkconfig --add pfdetectd

%preun
if [ $1 -eq 0 ] ; then
	/sbin/service packetfence stop &>/dev/null || :
	/sbin/chkconfig --del packetfence
fi
#rm -f /usr/local/pf/conf/dhcpd/dhcpd.leases

%preun remote-snort-sensor
if [ $1 -eq 0 ] ; then
	/sbin/service pfdetectd stop &>/dev/null || :
	/sbin/chkconfig --del pfdetectd
fi

%postun
if [ $1 -eq 0 ]; then
	/usr/sbin/userdel pf || %logmsg "User \"pf\" could not be deleted."
#	/usr/sbin/groupdel pf || %logmsg "Group \"pf\" could not be deleted."
#else
#	/sbin/service pf condrestart &>/dev/null || :
fi

%postun remote-snort-sensor
if [ $1 -eq 0 ]; then
	/usr/sbin/userdel pf || %logmsg "User \"pf\" could not be deleted."
fi

%files

%defattr(-, pf, pf)
%attr(0755, root, root) %{_initrddir}/packetfence

%dir                    /usr/local/pf
%dir                    /usr/local/pf/addons
%attr(0755, pf, pf)     /usr/local/pf/addons/accounting.pl
%attr(0755, pf, pf)     /usr/local/pf/addons/autodiscover.pl
%attr(0755, pf, pf)     /usr/local/pf/addons/convertToPortSecurity.pl
%attr(0755, pf, pf)	/usr/local/pf/addons/database-backup-and-maintenance.sh
%dir                    /usr/local/pf/addons/freeradius-integration/
                        /usr/local/pf/addons/freeradius-integration/*
%dir                    /usr/local/pf/addons/high-availability/
                        /usr/local/pf/addons/high-availability/*
%dir                    /usr/local/pf/addons/integration-testing/
                        /usr/local/pf/addons/integration-testing/*
%attr(0755, pf, pf)     /usr/local/pf/addons/loadMACintoDB.pl
                        /usr/local/pf/addons/logrotate
%attr(0755, pf, pf)	/usr/local/pf/addons/migrate-to-locationlog_history.sh
%attr(0755, pf, pf)     /usr/local/pf/addons/monitorpfsetvlan.pl
%dir                    /usr/local/pf/addons/mrtg
                        /usr/local/pf/addons/mrtg/*
%attr(0755, pf, pf)     /usr/local/pf/addons/recovery.pl
%dir                    /usr/local/pf/addons/snort
                        /usr/local/pf/addons/snort/oinkmaster.conf
%dir                    /usr/local/pf/addons/802.1X
%doc                    /usr/local/pf/addons/802.1X/README
%attr(0755, pf, pf)     /usr/local/pf/addons/802.1X/rlm_perl_packetfence.pl
%dir                    /usr/local/pf/bin
%attr(0755, pf, pf)     /usr/local/pf/bin/flip.pl
%attr(6755, root, root) /usr/local/pf/bin/pfcmd
%attr(0755, pf, pf)     /usr/local/pf/bin/pfcmd_vlan
%dir                    /usr/local/pf/cgi-bin
%attr(0755, pf, pf)     /usr/local/pf/cgi-bin/pdp.cgi
%attr(0755, pf, pf)     /usr/local/pf/cgi-bin/redir.cgi
%attr(0755, pf, pf)     /usr/local/pf/cgi-bin/register.cgi
%attr(0755, pf, pf)     /usr/local/pf/cgi-bin/release.cgi
%doc                    /usr/local/pf/ChangeLog
%dir                    /usr/local/pf/conf
%config(noreplace)      /usr/local/pf/conf/admin.perm
%config(noreplace)      /usr/local/pf/conf/admin_ldap.conf
%dir                    /usr/local/pf/conf/authentication
%config(noreplace)      /usr/local/pf/conf/authentication/local.pm
%config(noreplace)      /usr/local/pf/conf/authentication/ldap.pm
%config(noreplace)      /usr/local/pf/conf/authentication/radius.pm
%config                 /usr/local/pf/conf/dhcp_fingerprints.conf
%dir                    /usr/local/pf/conf/dhcpd
                        /usr/local/pf/conf/dhcpd/dhcpd.leases
%config                 /usr/local/pf/conf/documentation.conf
%config(noreplace)      /usr/local/pf/conf/floating_network_device.conf
%dir                    /usr/local/pf/conf/locale
%dir                    /usr/local/pf/conf/locale/en
%dir                    /usr/local/pf/conf/locale/en/LC_MESSAGES
%config(noreplace)      /usr/local/pf/conf/locale/en/LC_MESSAGES/packetfence.po
%config(noreplace)      /usr/local/pf/conf/locale/en/LC_MESSAGES/packetfence.mo
%dir                    /usr/local/pf/conf/locale/es
%dir                    /usr/local/pf/conf/locale/es/LC_MESSAGES
%config(noreplace)      /usr/local/pf/conf/locale/es/LC_MESSAGES/packetfence.po
%config(noreplace)      /usr/local/pf/conf/locale/es/LC_MESSAGES/packetfence.mo
%dir                    /usr/local/pf/conf/locale/fr
%dir                    /usr/local/pf/conf/locale/fr/LC_MESSAGES
%config(noreplace)      /usr/local/pf/conf/locale/fr/LC_MESSAGES/packetfence.po
%config(noreplace)      /usr/local/pf/conf/locale/fr/LC_MESSAGES/packetfence.mo
%dir                    /usr/local/pf/conf/locale/it
%dir                    /usr/local/pf/conf/locale/it/LC_MESSAGES
%config(noreplace)      /usr/local/pf/conf/locale/it/LC_MESSAGES/packetfence.po
%config(noreplace)      /usr/local/pf/conf/locale/it/LC_MESSAGES/packetfence.mo
%dir                    /usr/local/pf/conf/locale/nl
%dir                    /usr/local/pf/conf/locale/nl/LC_MESSAGES
%config(noreplace)      /usr/local/pf/conf/locale/nl/LC_MESSAGES/packetfence.po
%config(noreplace)      /usr/local/pf/conf/locale/nl/LC_MESSAGES/packetfence.mo
%config(noreplace)      /usr/local/pf/conf/log.conf
%dir                    /usr/local/pf/conf/named
%dir                    /usr/local/pf/conf/nessus
%config(noreplace)      /usr/local/pf/conf/nessus/remotescan.nessus
%config(noreplace)      /usr/local/pf/conf/networks.conf
%config                 /usr/local/pf/conf/oui.txt
#%config(noreplace)      /usr/local/pf/conf/pf.conf
%config                 /usr/local/pf/conf/pf.conf.defaults
                        /usr/local/pf/conf/pf-release
#%config                 /usr/local/pf/conf/services.conf
%dir                    /usr/local/pf/conf/snort
%config(noreplace)	/usr/local/pf/conf/snort/classification.config
%config(noreplace)	/usr/local/pf/conf/snort/local.rules
%config(noreplace)	/usr/local/pf/conf/snort/reference.config
%dir                    /usr/local/pf/conf/ssl
%config(noreplace)      /usr/local/pf/conf/switches.conf
%dir                    /usr/local/pf/conf/templates
%dir                    /usr/local/pf/conf/templates/configurator
                        /usr/local/pf/conf/templates/configurator/*
%config                 /usr/local/pf/conf/templates/dhcpd.conf
%config                 /usr/local/pf/conf/templates/dhcpd_vlan.conf
%config                 /usr/local/pf/conf/templates/httpd.conf
%config                 /usr/local/pf/conf/templates/httpd.conf.apache22
%config                 /usr/local/pf/conf/templates/httpd.conf.pre_apache22
%config(noreplace)      /usr/local/pf/conf/templates/iptables.conf
%config(noreplace)      /usr/local/pf/conf/templates/listener.msg
%config(noreplace)      /usr/local/pf/conf/templates/named-registration.ca
%config(noreplace)      /usr/local/pf/conf/templates/named-isolation.ca
%config                 /usr/local/pf/conf/templates/named_vlan.conf
%config(noreplace)      /usr/local/pf/conf/templates/popup.msg
%config(noreplace)      /usr/local/pf/conf/templates/snmptrapd.conf
%config(noreplace)	/usr/local/pf/conf/templates/snort.conf
%config(noreplace)	/usr/local/pf/conf/templates/snort.conf.pre_snort-2.8
%config			/usr/local/pf/conf/ui.conf
%config(noreplace)      /usr/local/pf/conf/ui-global.conf
%dir                    /usr/local/pf/conf/users
%config(noreplace)      /usr/local/pf/conf/violations.conf
%attr(0755, pf, pf)     /usr/local/pf/configurator.pl
%doc                    /usr/local/pf/COPYING
%dir                    /usr/local/pf/db
                        /usr/local/pf/db/*
%dir                    /usr/local/pf/docs
%doc                    /usr/local/pf/docs/*.odt
%doc                    /usr/local/pf/docs/fdl-1.2.txt
%dir                    /usr/local/pf/docs/MIB
%doc                    /usr/local/pf/docs/MIB/Inverse-PacketFence-Notification.mib
%dir                    /usr/local/pf/html
%dir                    /usr/local/pf/html/admin
                        /usr/local/pf/html/admin/*
%dir                    /usr/local/pf/html/common
                        /usr/local/pf/html/common/*
%dir                    /usr/local/pf/html/user
%dir                    /usr/local/pf/html/user/3rdparty
                        /usr/local/pf/html/user/3rdparty/timerbar.js
%dir                    /usr/local/pf/html/user/content
%config(noreplace)      /usr/local/pf/html/user/content/footer.html
%config(noreplace)      /usr/local/pf/html/user/content/header.html
%dir                    /usr/local/pf/html/user/content/images
                        /usr/local/pf/html/user/content/images/*
                        /usr/local/pf/html/user/content/index.php
                        /usr/local/pf/html/user/content/style.php
%dir                    /usr/local/pf/html/user/content/templates
%config(noreplace)      /usr/local/pf/html/user/content/templates/*
%dir                    /usr/local/pf/html/user/content/violations
%config(noreplace)      /usr/local/pf/html/user/content/violations/*
%attr(0755, pf, pf)     /usr/local/pf/installer.pl
%dir                    /usr/local/pf/lib
%dir                    /usr/local/pf/lib/pf
                        /usr/local/pf/lib/pf/*.pm
%dir                    /usr/local/pf/lib/pf/floatingdevice
%config(noreplace)      /usr/local/pf/lib/pf/floatingdevice/custom.pm
%dir                    /usr/local/pf/lib/pf/lookup
%config(noreplace)      /usr/local/pf/lib/pf/lookup/node.pm
%config(noreplace)      /usr/local/pf/lib/pf/lookup/person.pm
%dir                    /usr/local/pf/lib/pf/pfcmd
                        /usr/local/pf/lib/pf/pfcmd/*
%dir                    /usr/local/pf/lib/pf/services
                        /usr/local/pf/lib/pf/services/*
%dir                    /usr/local/pf/lib/pf/SNMP
                        /usr/local/pf/lib/pf/SNMP/*
%dir                    /usr/local/pf/lib/pf/vlan
%config(noreplace)      /usr/local/pf/lib/pf/vlan/custom.pm
%dir                    /usr/local/pf/lib/pf/web
%config(noreplace)      /usr/local/pf/lib/pf/web/custom.pm
<<<<<<< HEAD
=======
                        /usr/local/pf/lib/pf/web/guest.pm
>>>>>>> 9d05b25c
                        /usr/local/pf/lib/pf/web/util.pm
%dir                    /usr/local/pf/logs
%doc                    /usr/local/pf/NEWS
%doc                    /usr/local/pf/README
%doc                    /usr/local/pf/README_SWITCHES
%dir                    /usr/local/pf/sbin
%attr(0755, pf, pf)     /usr/local/pf/sbin/pfdetect
%attr(0755, pf, pf)     /usr/local/pf/sbin/pfdhcplistener
%attr(0755, pf, pf)     /usr/local/pf/sbin/pfmon
%attr(0755, pf, pf)     /usr/local/pf/sbin/pfredirect
%attr(0755, pf, pf)     /usr/local/pf/sbin/pfsetvlan
%dir                    /usr/local/pf/test
%attr(0755, pf, pf)     /usr/local/pf/test/connect_and_read.pl
%attr(0755, pf, pf)     /usr/local/pf/test/dhcp_dumper
%doc                    /usr/local/pf/UPGRADE
%dir                    /usr/local/pf/var
%dir                    /usr/local/pf/var/rrd
%dir                    /usr/local/pf/var/session

# Remote snort sensor file list
%files remote-snort-sensor
%defattr(-, pf, pf)
%attr(0755, root, root) %{_initrddir}/pfdetectd
%dir                    /usr/local/pf
%dir                    /usr/local/pf/conf
%config(noreplace)      /usr/local/pf/conf/pfdetect_remote.conf
%dir                    /usr/local/pf/sbin
%attr(0755, pf, pf)     /usr/local/pf/sbin/pfdetect_remote
%dir                    /usr/local/pf/var

%changelog
* Tue Nov 16 2010 Olivier Bilodeau <obilodeau@inverse.ca>
- New dependencies: perl-Text-CSV and perl-Text-CSV_XS used node importation

* Mon Nov 01 2010 Olivier Bilodeau <obilodeau@inverse.ca>
- Added new pf/lib/pf/web/* to package which should hold captive portal related
  submodules.

* Wed Oct 27 2010 Olivier Bilodeau <obilodeau@inverse.ca>
- Added new pf::web::custom module which is meant to be controlled by clients
  (so we don't overwrite it by default)

* Tue Oct 26 2010 Olivier Bilodeau <obilodeau@inverse.ca>
- New dir and files for pf::services... submodules.
- Added addons/freeradius-integration/ files to package.

* Tue Sep 22 2010 Olivier Bilodeau <obilodeau@inverse.ca>
- Version bump, doing 1.9.2 pre-release snapshots now
- Removing perl-LWP-UserAgent-Determined as a dependency of remote-snort-sensor.
  See #882;
  http://www.packetfence.org/bugs/view.php?id=882

* Tue Sep 22 2010 Olivier Bilodeau <obilodeau@inverse.ca> - 1.9.1-0
- New upstream release 1.9.1

* Tue Sep 21 2010 Olivier Bilodeau <obilodeau@inverse.ca>
- Added mod_perl as a dependency. Big captive portal performance gain. 
  Fixes #879;

* Wed Aug 25 2010 Olivier Bilodeau <obilodeau@inverse.ca>
- Added perl(Authen::Radius) as a dependency. Required by the optional radius
  authentication in the captive portal. Fixes #1047;

* Wed Aug 04 2010 Olivier Bilodeau <obilodeau@inverse.ca>
- Version bump, doing 1.9.1 pre-release snapshots now

* Tue Jul 27 2010 Olivier Bilodeau <obilodeau@inverse.ca>
- Added conf/admin.perm file to the files manifest

* Tue Jul 15 2010 Olivier Bilodeau <obilodeau@inverse.ca> - 1.9.0
- New upstream release 1.9.0

* Tue May 18 2010 Olivier Bilodeau <obilodeau@inverse.ca>
- Added missing file for Floating Network Device support: 
  floating_network_device.conf

* Fri May 07 2010 Olivier Bilodeau <obilodeau@inverse.ca>
- Added new files for Floating Network Device support
- Added perl(Test::NoWarnings) as a build-time dependency (used for tests)

* Thu May 06 2010 Olivier Bilodeau <obilodeau@inverse.ca>
- Removing the pinned perl(Parse::RecDescent) version. Fixes #833;
- Snapshot vs releases is now defined by an rpmbuild argument
- source_release should now be passed as an argument to simplify our nightly 
  build system. Fixes #946;
- Fixed a problem with addons/integration-testing files
- Perl required version is now 5.8.8 since a lot of our source files explictly
  ask for 5.8.8. Fixes #868;
- Added perl(Test::MockModule) as a build dependency (required for tests)
- Test modules are now required for building instead of required for package
  install. Fixes #866;

* Wed Apr 28 2010 Olivier Bilodeau <obilodeau@inverse.ca>
- Added perl(Try::Tiny) and perl(Test::Exception) as a dependency used for 
  exception-handling and its testing
- Linking to new database schema

* Fri Apr 23 2010 Olivier Bilodeau <obilodeau@inverse.ca>
- New addons/integration-testing folder with integration-testing scripts. More
  to come!
- Added perl(Readonly::XS) as a dependency. Readonly becomes faster with it. 

* Mon Apr 19 2010 Olivier Bilodeau <obilodeau@inverse.ca>
- packetfence-remote-snort-sensor back to life. Fixes #888;
  http://www.packetfence.org/mantis/view.php?id=888

* Tue Apr 06 2010 Olivier Bilodeau <obilodeau@inverse.ca> - 1.8.8-0.20100406
- Version bump to snapshot 20100406

* Tue Mar 16 2010 Olivier Bilodeau <obilodeau@inverse.ca> - 1.8.7-2
- Fix upgrade bug from 1.8.4: Changed perl-Locale-gettext dependency to use the
  perl namespace version perl(Locale-gettext). Fixes #931;
  http://www.packetfence.org/mantis/view.php?id=931

* Tue Mar 11 2010 Olivier Bilodeau <obilodeau@inverse.ca> - 1.8.8-0.20100311
- Version bump to snapshot 20100311

* Tue Jan 05 2010 Olivier Bilodeau <obilodeau@inverse.ca> - 1.8.7-1
- Version bump to 1.8.7

* Thu Dec 17 2009 Olivier Bilodeau <obilodeau@inverse.ca> - 1.8.6-3
- Added perl-SOAP-Lite as a dependency of remote-snort-sensor. Fixes #881;
  http://www.packetfence.org/mantis/view.php?id=881
- Added perl-LWP-UserAgent-Determined as a dependency of remote-snort-sensor.
  Fixes #882;
  http://www.packetfence.org/mantis/view.php?id=882

* Tue Dec 04 2009 Olivier Bilodeau <obilodeau@inverse.ca> - 1.8.6-2
- Fixed link to database schema
- Rebuilt packages

* Tue Dec 01 2009 Olivier Bilodeau <obilodeau@inverse.ca> - 1.8.6-1
- Version bump to 1.8.6
- Changed Source of the snapshot releases to packetfence.org

* Fri Nov 20 2009 Olivier Bilodeau <obilodeau@inverse.ca> - 1.8.6-0.20091120
- Version bump to snapshot 20091120
- Changed some default behavior for overwriting config files (for the better)

* Fri Oct 30 2009 Olivier Bilodeau <obilodeau@inverse.ca> - 1.8.5-2
- Modifications made to the dependencies to avoid installing Parse::RecDescent 
  that doesn't work with PacketFence

* Wed Oct 28 2009 Olivier Bilodeau <obilodeau@inverse.ca> - 1.8.5-1
- Version bump to 1.8.5

* Tue Oct 27 2009 Olivier Bilodeau <obilodeau@inverse.ca> - 1.8.5-0.20091027
- Added build instructions to avoid badly named release tarball
- Version bump to snapshot 20091027

* Mon Oct 26 2009 Olivier Bilodeau <obilodeau@inverse.ca> - 1.8.5-0.20091026
- Parse::RecDescent is a build dependency AND a runtime one. Fixes #806;
  http://packetfence.org/mantis/view.php?id=806
- Pulling php-pear-Log instead of php-pear. Fixes #804
  http://packetfence.org/mantis/view.php?id=804
- New dependency for SNMPv3 support with AES: perl-Crypt-Rijndael. Fixes #775;
  http://packetfence.org/mantis/view.php?id=775

* Fri Oct 23 2009 Olivier Bilodeau <obilodeau@inverse.ca> - 1.8.5-0.20091023
- Major improvements to the SPEC file. Starting changelog<|MERGE_RESOLUTION|>--- conflicted
+++ resolved
@@ -482,10 +482,7 @@
 %config(noreplace)      /usr/local/pf/lib/pf/vlan/custom.pm
 %dir                    /usr/local/pf/lib/pf/web
 %config(noreplace)      /usr/local/pf/lib/pf/web/custom.pm
-<<<<<<< HEAD
-=======
                         /usr/local/pf/lib/pf/web/guest.pm
->>>>>>> 9d05b25c
                         /usr/local/pf/lib/pf/web/util.pm
 %dir                    /usr/local/pf/logs
 %doc                    /usr/local/pf/NEWS
