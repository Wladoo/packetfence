                         PacketFence

http://www.packetfence.org/

Notes on upgrading from an older release
----------------------------------------

<<<<<<< HEAD
o Upgrading from a version prior to <trunk-release>:

    - Support for Apache prior to version 2.2.0 dropped
    Upgrade your Apache.

    - Intrusive changes to Captive Portal
    It is recommended that you redo your customization from scratch instead of 
    trying to adapt it.
    Among other things:
     - Changes to all templates, cgi-bin/ scripts and pf::web core code
     - All remediation URLs have changed from /content/index.php to 
       /content/remediation.php. Make sure to update your conf/violations.conf!
     - All URLs are now clean URLs translated by Apache's mod_rewrite config
     - Default workflow now brings you to the login page (no more registration
       click-through unless you adjust nbregpages in configuration)
     - Default logo changed to packetfence-cp.png (was packetfence.png)
=======
o Upgrading from a version prior to <release>:

    - Authentication modules interface change
    All authentication modules (conf/authentication/*) were migrated into
    objects. Please carefully merge any module you were using by comparing
    the .rpmnew version and your version. If you are unsure, replace your
    module with the .rpmnew one and re-apply configuration parameters 
    afterwards.
>>>>>>> fb4e7595

o Upgrading from a version prior to 2.2.0:

    - Database schema update
    Related to the easier User-Agent violation system, some tables were 
    dropped and others added. You need to update your schema with:
    mysql -u root -p pf -v < db/upgrade-2.0.0-2.2.0.sql

    - Configuration files location changed from conf/templates/ to conf/
    Please make sure that you move your configuration files appropriately.

    - SSL configuration changes
    SSL Certificate statements are now stored in conf/ssl-certificates.conf.
    Make sure that you configure this file with your certificates correctly.
    This file will not be modified by our package. One less thing to worry 
    about on ugprades.

    - logrotate script installed by default
    Be careful if you done yours by hand. It might conflict with your script.

    - New Captive Portal Network Access Detection technique
    The previous approach to redirect users to the Internet when access was
    enabled never reliably worked so we are introducing a new javascript-based
    technique to do so. This approach involves a couple of clever tricks and 
    some browser-specific adjustments. Please review the differences between 
    your current html/user/content/templates/release.html file and the new 
    html/user/content/templates/release.html.rpmnew file. Also the behavior is
    adjusted by pf.conf's redirtimer, redirecturl and always_use_redirecturl 
    parameters under [trapping] and network_detection_ip under [captive_portal].
    More about this feature can be found in the Administration guide.

    - Apache's automatic performance settings adjustments
    Apache's configuration is now adjusted based on total system memory to
    prevent swapping scenarios with PacketFence. We feel the dynamic 
    configuration should do a good job but feel free to maintain your Apache 
    configuration by hand if you know better.

    - packetfence-freeradius2
    A new package that configures FreeRADIUS is available now. If you upgrade
    DO NOT install it unless you really know what you are doing.

    - clean-up in conf/violations.conf
    We added better examples and reduced the length of some violation names to
    improve user experience especially in the Web Admin. Update your 
    configuration if you want to benefit from those changes.

    - deprecated pf.conf parameters
    registration.queuesize was removed.

    - User-Agent violations rewrite
    If you are using USERAGENT::<id> triggers in your violation configuration,
    you need to updated them. We completely changed the back-end and the IDs
    are now all different. Check in the Web Admin under configuration -> 
    user-agent for the new IDs and the new possibilities.

    - Important problems found in the port-security for the 3Com Switch 4200G
    There is a bug in these switches that make the port-security support in 
    PacketFence flaky. If you use it you should upgrade to a MAC Auth / 802.1X
    configuration.

    - Status unknown of the port-security support for the 3Com SuperStack 4500
    We had problems with this code with the 4200G and since we don't have 
    access to a SS4500 we cannot guarantee that it works. Please get in touch
    with us if you have a SS4500 and can run some tests for us.

    - Behavior change regarding wired MAC-Authentication
    No matter what is connected on the port (ie: VoIP), when a client using 
    MAC-Authentication need to change VLAN, we shut / no shut the port. This
    might affect ongoing Voice over IP calls but is better than the previous 
    behavior were the node was simply left where it was. This is an interim 
    measure before we implement RADIUS Change of Authorzation support (CoA).

    - node lookup changed
    By default we do not update the node lookup module in order to allow local
    customization. However if you want to benefit from the improved node lookup
    script, make sure that you overwrite your existing lib/pf/lookup/node.pm 
    module with the new file (.rpmnew). Be aware that the output of `pfcmd 
    lookup node <mac>` changed so make sure you update your parsing scripts (if
    any). This also affects the Node lookup section of the Web Admin interface.

o Upgrading from a version prior to 2.1.0:

    - You MUST upgrade conf/templates/httpd.conf and 
    conf/templates/named_vlan.conf
    The location of the PID files changed. The templates must reflect this new
    location: var/run/ instead of var/
    Also in conf/templates/named_vlan.conf the configuration directory is 
    var/named instead of var/.
    See the .rpmnew files for the proper configuration.

    - Module versioning for pf::vlan::custom and pf::radius::custom
    We are now relying on module versioning to catch interface changes before
    they hurt the users. PacketFence will generate errors on startup if you 
    have not upgraded your modules' interface and version. The interfaces have
    not changed so all you need to do on upgrade is to add:
        our $VERSION = 1.00;
    to both lib/pf/radius/custom.pm and lib/vlan/custom.pm.

    - Default port bounce duration changed
    To support a variety of Linux desktop operating systems we needed to 
    increase the duration of our port bounce from 2 seconds to 5 seconds. On a
    very busy setup this could have consequences. Either increase the number of
    concurrent threads working (nbtraphandlerthreads under [vlan]) or restore
    the port bounce duration to 5 seconds (bounce_duration under [vlan]).

    - Several Nortel/Avaya module changes
    5520 renamed to 5500, 5520Stacked is no longer necessary, firmware 6.x 
    support for the 5500 series requires you to use module name BayStack5500_6x.
    Just make sure to review your conf/switches.conf so that the config refers
    to proper modules.

    - Removed conf/templates/*.pl captive portal extensions
    This mechanism was removed since the new pf::web::custom mechanism is
    cleaner and less error-prone. Make sure to migrate any custom code you have
    in release.pl, login.pl, enabler.pl, redirect.pl, scan-in-progress.pl, 
    error.pl, status.pl and register.pl to lib/pf/web/custom.pm.

    - pid files changed location
    Previously in var/ they are now in var/run/   

    - New configuration directory for generated configuration: var/conf/
    Changed the location of the generated configuration file from conf/
    to var/conf/.  This will mitigate the fact that people were trying to
    modify the generated files instead of the templates.

    - 'pending' node status now relies on javascript to detect network access
    The HTML meta refresh approach never reliably worked so there's a new 
    javascript technique. If you rely on node status 'pending' in your 
    workflow, please check pf.conf's new captive_portal.network_detection_ip 
    variable and re-test your portal to make sure it still works.

    - Output of node lookup changed (again!)
    The output of `pfcmd lookup node <mac>` changed. Make sure you update your
    parsing scripts (if any). This also affects the Node lookup section of the
    Web Admin interface.

    - pf::SNMP (lib/pf/SNMP.pm) API level bump
    We changed the contract of setAdminStatus() so we bumped the version of 
    pf::SNMP to 2.00. If you use setAdminStatus() in custom code make sure you
    update your calls.

o Upgrading from a version prior to 2.0.1:

    - lib/pf/vlan.pm's fetchVlanForNode interface changed
    If you built a customized version of this method in lib/pf/vlan/custom.pm
    you will need to update it.

    - Meru Controller 3000 now named Meru Controller
    Since our code should work for all Meru Controllers, we renamed the module.
    Meru::MC3000 is now Meru::MC. If you upgrade make sure you update your 
    conf/switches.conf or Configuration -> Switches (in the web admin).

    - Output of node lookup changed
    The output of `pfcmd lookup node <mac>` changed. Make sure you update your
    parsing scripts (if any). This also affects the Node lookup section of the
    Web Admin interface.

o Upgrading from a version prior to 2.0.0:

    - Database schema update
    Several new fields were added. You need to update your schema with:
    mysql -u root -p pf -v < db/upgrade-1.9.0-2.0.0.sql

    - FreeRADIUS module rewritten and renamed
    The FreeRADIUS has been completely re-written from the previous release 
    series. Now, except for the authentication against the PacketFence server
    all the control is centralized in the PacketFence configuration. No more 
    customization required in the FreeRADIUS module! We strongly recommend
    that you carefully migrate to this module and forget about the old one.
    We also changed the name from rlm_perl_packetfence.pl to packetfence.pm so
    update your FreeRADIUS configuration accordingly.

    - /cgi-bin/pdp.cgi moved
    Remote snort probes or other mechanisms relying on the presence of this 
    file should be updated to be /webapi instead. Upgrading each probe's
    packetfence-remote-snort-sensor will take care of this for remote snort 
    probes. All other custom means should be manually upgraded.

    - SOAP handler changed
    The URI of the SOAP handler changed from 
    http://www.packetfence.org/PFEvents to http://www.packetfence.org/PFAPI. To
    better reflect the fact that it is not just an event handling server. You 
    will need to upgrade your remote snort probes with the new PacketFence 
    remote snort sensor RPM or manually change the URI.

    - Output of node lookup changed
    The output of `pfcmd lookup node <mac>` changed. Make sure you update your
    parsing scripts (if any). This also affects the Node lookup section of the
    Web Admin interface.

    - pfcmd_vlan output change
    Output of `pfcmd_vlan` changed dramatically. If you used scripts to 
    automate tasks with pfcmd_vlan and expected particular output, your scripts
    should be updated.

    - pfcmd input and output change
    If you used script to automate tasks relying on the `pfcmd` interface, you
    need to update them. Output of `pfcmd node`, `pfcmd locationhistorymac`, 
    `pfcmd locationhistoryswitch`, `pfcmd violation view all`, `pfcmd 
    switchconfig` and `pfcmd fingerprint view all` also changed.

    - DHCP and DNS server configuration changes
    With previous versions it was recommended to configure DHCP and DNS servers
    manually and instructions were provided to do so on the Administration 
    Guide. Starting with this version it is recommended to use the configuration
    templates and let PacketFence auto-configure the DHCP and DNS servers. 
    Migrating to this new approach is not mandatory but is recommended. To do so
    please follow the "DHCP and DNS Server Configuration (networks.conf)" 
    section of the Administration Guide.

    - lib/pf/vlan.pm interface changed
    If you built a customized version of vlan.pm in lib/pf/vlan/custom.pm be 
    aware that there were a lot of changes. We strongly recommend you rewrite 
    your custom.pm on top of these new changes instead keeping your old.

    - Captive Portal changes
    By default pf::web is no longer exporting it's subroutines. This means that
    all the captive portal scripts in cgi-bin/ will need to be updated to use 
    the full name pf::web::web_node_register() instead of web_node_register().
    If your cgi-bin files are the default ones you don't need to change
    anything. These breaking changes are introduced to allow pf::web::custom to
    redefine any subroutine in pf::web and will allow easier upgrade path for 
    users who need to customize the portal.

    - Violation priority enforcement
    Violation priorities are now properly enforced: 1 means highest priority
    and 10 means lowest priority. Even if documentation said so, before this 
    release, the code enforced it the other way around. This affects what 
    violation is shown on multiple violations (it will favor highest) and has
    most impact when Nessus scanning is used. Since this is a default behavior
    change, you should double check your config!

    - External remediation pages 
    Violations with fully qualified URLs are now handled with new code that 
    uses mod_proxy and mod_rewrite instead of mod_proxy_html. This was done
    because the current implementation is broken out of the box on a CentOS 
    system without manually compiling and installing the mod_proxy_html 
    package. If you used it then reverify all your remediation pages with
    fully qualified URLs as they might be broken now.

    - SMC TS8800M module changes
    A lot of changes were made to this SMC module such that problems occuring
    with the previous module should be resolved now. These fixes also required
    an updated firmware from SMC. Make sure your switch runs at opcode 2.4.5.13
    for the SMC TigerStack 8824M or 8848M to work properly with PacketFence.

    - loadMACintoDB.pl removed
    Dropping loadMACintoDB.pl. Replaced by node import feature see `pfcmd node 
    import` or Node -> Import in the Web Administration interface.

    - connect_and_read.pl and dhcp_dumper moved
    They are now located in addons/.
 
    - deprecated subs
    lib/pf/SNMP.pm's setIsolationVlan, setRegistrationVlan and setNormalVlan 
    are now deprecated and will be removed in the future. Use 
    setVlanByName($ifIndex, $switch_locker_ref, $vlanName) instead. For 
    example: setVlanByName($ifIndex, \%switch_locker, 'guestVlan'); 

o Upgrading from a version prior to 1.9.1:

    - Captive portal using mod_perl
    The captive portal's default mode of operation relies on mod_perl now. 
    The benefit is a tremendous performance gain. If you experience problems 
    with authentication after you upgraded make sure that the cgi file has the
    proper 'use lib' statements to load the authentication modules in conf/. 
    Default configurations should not have any issues.

    - Extreme switches new firmware requirement
    Due to a change in Extreme's code, linkup/linkdown mode now requires at 
    least firmware 12.2. A compatibility layer to support pre-12.2 could be 
    written. Contact us if you are interested.

    - Web Administration interface access control
    Administrators can now give different access levels to users. By default
    all users will be given the admin level rights unless you modify the 
    conf/admin.perm file. See the Administration Guide FAQ for details.

    - pfcmd output change
    pfcmd node edit <mac> ... will no longer output changes made to the node 
    entry. This behavior was due to a side effect rather than a feature and it
    caused some problems so we got rid of it. pf::node::node_modify is also 
    affected.

    - switches.conf: htaccessUser and htaccessPwd deprecated
    Web Services related parameters were added in switches.conf. Because of the
    duplicate functionality we are deprecating the htaccessUser and htaccessPwd
    parameters. Only the Intel Express 460 module is affected. The parameters
    will still work but if you are reading this you should migrate them to the 
    new wsUser, wsPwd and wsTransport parameters.

o Upgrading from a version prior to 1.9.0:

    - Passthrough
    Passthrough is now set to disabled by default. If you need it, make sure
    you re-enable it in your conf/pf.conf. As a reminder, passthrough is the
    mechanism used to allow users trapped in registration or isolation to reach
    certain external URLs or custom violation pages hosted externally. It is 
    not used in a default install.

    - Freeradius 2.x
    We now recommend using freeradius 2.x instead of 1.x for wireless, 802.1x
    or MAC authentication Bypass authentication mechanisms. Freeradius 1.x 
    still works but we are seeing more hang cases with AD 2008, Vista and Win 7.

    - Library update: steps required on manual upgrade
    PacketFence no longer relies on a specific version of the Parse-RecDescent
    library. If you upgraded manually, you should re-generate the precompiled
    grammar by running installer.pl. If you upgraded using the RPM package the
    grammar already comes precompiled.

    - Changes to some OS violations
    Some DHCP fingerprint have been re-labeled to avoid problems with VoIP 
    autodetection. OS::311 is now OS:1102 and OS::315 is now OS::1103. These
    devices (iPhone and HTC Android) are now categorized under Smartphone 
    instead of VoIP phones. Update your configuration accordingly.

    - pfdhcplistener logging in logs/packetfence.log
    We reduced the number of INFO messages that pfdhcplistener was producing
    because it was too verbose. Now only INFORM / OFFER / ACK messages are 
    logged and the fingerprint and node modification messages were 
    consolidated. If you are troubleshooting and need the other messages, make
    sure you increase log verbosity to DEBUG.

    - pfcmd output change
    pfcmd will print "Command not understood. (pfcmd grammar test failed at 
    line 200.)" to STDERR on unrecognized input before showing the usage 
    message. You might have to change your scripts to handle that.

    - Cisco Controller 4400 now named WLC_4400
    To be more consistent, we renamed Cisco::Controller_4400_4_2_130 to 
    Cisco::WLC_4400. If you upgrade make sure you update your conf/switches.conf
    or Configuration -> Switches (in web admin)

    - Output of node lookup changed
    The output of `pfcmd lookup node <mac>` changed. Make sure you update your 
    parsing scripts (if any). This also affects the Node lookup section of the
    Web Admin interface.

    - New run-time perl dependencies Try::Tiny and Readonly::XS (optional but
    will improve performance)

    - New parameter in conf/violations.conf: whitelisted_categories
    Node in a whitelisted category will not be isolated on a given violation.

    - Database change
    A new table and a few fields were added for the new node categorization 
    feature. To upgrade your schema, run:
    mysql -u root -p pf -v < db/upgrade-1.8.6-1.9.0.sql

    - pfsetvlan and conf/switches.conf validation
    If there is a problem in the conf/switches.conf file PacketFence will say 
    so at startup but will still try to run. Before this release, pfsetvlan 
    wouldn't start with a bad config file.

    - Foundry module change
    In order to support port-security some aspects of the Foundry module had
    to change. We are not 100% that the module will still work since we don't
    have the original switch on which linkUp/linkDown support was developped.
    If you experience a regression, please file an issue into our bugtracker.

    - lib/pf/vlan.pm interface changed
    If you built a customized version of vlan.pm in lib/pf/vlan/custom.pm be 
    aware that the parameters expected by vlan_determine_for_node() and 
    custom_getCorrectVlan() changed. Instead of the switch's IP, a switch 
    object (pf::SNMP) is expected. Also, the whole node_info is passed to 
    custom_getCorrectVlan() instead of scalars of node_info's content.

    - Backup script archives locationlog_history records older than a year
    Archives are an SQL dump of the records placed in /root/backup/ by default 
    and never deleted. It will run the first day of each month.

    - Backup script less aggressive about history
    We are now keeping 1 month of locationlog instead of 15 days with the 
    optional database backup script in addons/. Makes more sense for most users.

o Upgrading from a version prior to 1.8.7:

    - No action on wireless deauthentication traps
    PacketFence no longer close locationlog entries based on wireless 
    deauthencation traps. It was causing more problems than anything. See bug
    #880 for details: http://www.packetfence.org/mantis/view.php?id=880

    - Registration login no longer kept in browser session
    We fixed a bug that changes the behavior of the registration login. Before
    if you registered and deregistered while keeping your browser open, you
    would not be presented with the login page if you tried to register again. 
    You would have been automatically authenticated. This is no longer the case.
    You will need to re-authenticate now. You might have relied on that 
    behavior.

o Upgrading from a version prior to 1.8.6:

    - Table format changed
    Migrated tables `configfiles` and `traplog` from type MyISAM to InnoDB. You
    are not required to change the format but if you want, run (at night):  
    mysql> alter table configfile ENGINE = InnoDB;
    mysql> alter table traplog ENGINE = InnoDB;

    - Backup script less aggressive about history
    We are now keeping 15 days of locationlog instead of 2 with the optional 
    database backup script in addons/. Makes more sense for most users.

    - Database schema update
    A new table `locationlog_history` has been added to the database schema. It
    should be useful for people with big locationlog tables. Upgrading your 
    schema is not required but recommended. You can update your schema with:
    mysql -u root -p pf < db/upgrade-1.8.4-1.8.6.sql
    The script migrate-to-locationlog_history.sh in addons/ can help you 
    transition your old records to this new table.

    - Updated conf/ui.conf
    To fix a bug we had to change ui.conf. By default an rpm upgrade will 
    replace ui.conf and save a backup of the previous file to ui.conf.rpmsave.
    If you modified your ui.conf, do not forget to merge your old version with
    this new one.
    
    - New Snort default configuration
    Default configuration for snort changed. Old config can still be found at 
    conf/templates/snort.conf.pre_snort-2.8.

    - Output of pfcmd switchconfig changed
    The output of `pfcmd switchconfig get <ip|all>` changed. Make sure you 
    update your scripts that relies on that output (if any). This also affects 
    the Configuration->Switches section of the Web Admin interface.

    - Fixed an issue with CLI transport for switches/APs: for SSH make sure you
    have 'SSH' and not 'ssh'. Look into the 'Configuration->Switches' or edit
    /usr/local/pf/conf/switches.conf

    - 802.1x module expects 'guest' instead of 'visitor' in node.pid
    We changed the naming of the guest concept from visitor to guest. If you
    allow guests on your network, doublecheck your rlm_perl_packetfence.pl 
    module and align it on your naming (update all to guest or change back to 
    visitor).

o Upgrading from a version prior to 1.8.5:

    - 802.1X freeradius module updated 
    pfcmd_ap.pl's code has been integrated in rlm_perl_packetfence.pl. If you 
    need the performance benefit from this transition, you have two options:
      1) Replace completely your rlm_perl_packetfence.pl with the new one
      2) Migrate your pfcmd_ap.pl manually
         To do so, copy all of pfcmd_ap.pl's code into a sub in 
         rlm_perl_packetfence.pl. Change all the print calls into return calls.
         Remove all exit and make sure you free resources before returning.
    If you don't need the performance improvement, leave things as they are. 
    We will be deprecating the MySQL interface in favor of a better SOAP 
    interface soon.

    - whitelisting MAC addresses is now more consistent across violation types
    Certain types of violation triggers (OS, USERAGENT, VENDORMAC) were not
    honoring the whitelist parameter. The bug is fixed but you might have 
    relied on that behaviour.
    http://www.packetfence.org/mantis/view.php?id=801

    - logging priority now shown in log files
    To improve logging readability, we now include logging priority (ex: DEBUG,
    INFO, WARN, etc.). If you use scripts to parse PacketFence's logs you will
    need to update them.

    - Added new dependencies:
	- perl-LDAP (used to authenticate users trough LDAP during 
	  registration)
	- php-ldap (used to authenticate users connecting to the 
	  Web interface through LDAP)
	- perl-IPC-Cmd (used to generate static routes for registration and
	  isolation routed VLANs)
	- perl-SOAP-Lite (used when receiving alerts from Snort)

    - HUB violation removal
    HUB violations have been removed since they create a lot of false positives.
    http://www.packetfence.org/mantis/view.php?id=793

    - Dynamic uplink fixes
    In certain cases, PacketFence took action on switches where dynamic uplinks
    couldn't be found. The bug is fixed but you might have relied on that 
    behaviour.
    http://www.packetfence.org/mantis/view.php?id=795
    http://www.packetfence.org/mantis/view.php?id=809

    - Source of Correct/Normal VLAN changed
    Correct/Normal VLAN no longer comes from the database's node entry but from
    switches.conf. This is a modified behavior when returning the correct (aka 
    normal) VLAN (in custom_getCorrectVlan). This behavior is redefined by most
    users in lib/pf/vlan/custom.pm (or conf/pfsetvlan.pm in 1.7.x) so it should
    not have any impact for most of you. However, if you relied on the node 
    entry specifying which VLAN is the normal VLAN, this is no longer the case. 
    Now, the correct/normal VLAN is defined by the normalVlan variable in the 
    switch's entry or the default entry in switches.conf. This makes more sense
    for most new installs.


o Upgrading from a version prior to 1.8.4:

    There was no upgrade-specific documentation done prior to 1.8.5.

    - Database schema
    Always make sure that your database schema is up to date. See if upgrade 
    scripts are available in db/.
<|MERGE_RESOLUTION|>--- conflicted
+++ resolved
@@ -5,7 +5,15 @@
 Notes on upgrading from an older release
 ----------------------------------------
 
-<<<<<<< HEAD
+o Upgrading from a version prior to <guest-branch-release>:
+
+    - Authentication modules interface change
+    All authentication modules (conf/authentication/*) were migrated into
+    objects. Please carefully merge any module you were using by comparing
+    the .rpmnew version and your version. If you are unsure, replace your
+    module with the .rpmnew one and re-apply configuration parameters 
+    afterwards.
+
 o Upgrading from a version prior to <trunk-release>:
 
     - Support for Apache prior to version 2.2.0 dropped
@@ -22,16 +30,6 @@
      - Default workflow now brings you to the login page (no more registration
        click-through unless you adjust nbregpages in configuration)
      - Default logo changed to packetfence-cp.png (was packetfence.png)
-=======
-o Upgrading from a version prior to <release>:
-
-    - Authentication modules interface change
-    All authentication modules (conf/authentication/*) were migrated into
-    objects. Please carefully merge any module you were using by comparing
-    the .rpmnew version and your version. If you are unsure, replace your
-    module with the .rpmnew one and re-apply configuration parameters 
-    afterwards.
->>>>>>> fb4e7595
 
 o Upgrading from a version prior to 2.2.0:
 
