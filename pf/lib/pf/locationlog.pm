--- conflicted
+++ resolved
@@ -142,19 +142,10 @@
     my $tmpMAC = Net::MAC->new( 'mac' => $mac );
     $mac = $tmpMAC->as_IEEE();
     if ( defined( $params{'date'} ) ) {
-<<<<<<< HEAD
-        return db_data(LOCATIONLOG, $locationlog_statements, 'locationlog_history_mac_date_sql',
-            $mac, $params{'date'}, $params{'date'});
+        return translate_connection_type(db_data(LOCATIONLOG, $locationlog_statements, 'locationlog_history_mac_date_sql',
+            $mac, $params{'date'}, $params{'date'}));
     } else {
-        return db_data(LOCATIONLOG, $locationlog_statements, 'locationlog_history_mac_sql', $mac);
-=======
-        return translate_connection_type(db_data(LOCATIONLOG, $locationlog_statements, 'locationlog_history_mac_date_sql',
-            $mac, $params{'date'}, $params{'date'}))
-            || return (0);
-    } else {
-        return translate_connection_type(db_data(LOCATIONLOG, $locationlog_statements, 'locationlog_history_mac_sql', $mac))
-            || return (0);
->>>>>>> f62ef9e4
+        return translate_connection_type(db_data(LOCATIONLOG, $locationlog_statements, 'locationlog_history_mac_sql', $mac));
     }
 }
 
@@ -166,21 +157,11 @@
     require pf::pfcmd::report;
     import pf::pfcmd::report;
     if ( defined( $params{'date'} ) ) {
-<<<<<<< HEAD
-        return db_data(LOCATIONLOG, $locationlog_statements, 'locationlog_history_switchport_date_sql',
-            $switch, $params{'ifIndex'}, $params{'date'}, $params{'date'});
+        return translate_connection_type(db_data(LOCATIONLOG, $locationlog_statements, 
+            'locationlog_history_switchport_date_sql', $switch, $params{'ifIndex'}, $params{'date'}, $params{'date'}));
     } else {
-        return db_data(LOCATIONLOG, $locationlog_statements, 'locationlog_history_switchport_sql', 
-            $switch, $params{'ifIndex'});
-=======
-        return translate_connection_type(db_data(LOCATIONLOG, $locationlog_statements, 'locationlog_history_switchport_date_sql',
-            $switch, $params{'ifIndex'}, $params{'date'}, $params{'date'}))
-            || return (0);
-    } else {
-        return translate_connection_type(db_data(LOCATIONLOG, $locationlog_statements, 'locationlog_history_switchport_sql', 
-            $switch, $params{'ifIndex'}))
-            || return (0);
->>>>>>> f62ef9e4
+        return translate_connection_type(db_data(LOCATIONLOG, $locationlog_statements, 
+            'locationlog_history_switchport_sql', $switch, $params{'ifIndex'}));
     }
 }
 
