#!/usr/bin/perl -w

use strict;
use warnings;
use diagnostics;

use Test::Pod;
<<<<<<< HEAD
use Test::More tests => 564;
=======
use Test::More tests => 139;
>>>>>>> 53e6d152

my @files = (
    '/usr/local/pf/addons/accounting.pl',
    '/usr/local/pf/addons/autodiscover.pl',
    '/usr/local/pf/addons/convertToPortSecurity.pl',
    '/usr/local/pf/addons/loadMACintoDB.pl',
    '/usr/local/pf/addons/monitorpfsetvlan.pl',
    '/usr/local/pf/addons/recovery.pl',
    '/usr/local/pf/addons/802.1X/rlm_perl_packetfence_soap.pl',
    '/usr/local/pf/addons/802.1X/rlm_perl_packetfence_sql.pl',
    '/usr/local/pf/addons/mrtg/mrtg-wrapper.pl',
    '/usr/local/pf/bin/flip.pl',
    '/usr/local/pf/bin/pfcmd',
    '/usr/local/pf/bin/pfcmd_vlan',
    '/usr/local/pf/cgi-bin/redir.cgi',
    '/usr/local/pf/cgi-bin/release.cgi',
    '/usr/local/pf/cgi-bin/register.cgi',
    '/usr/local/pf/conf/authentication/ldap.pm',
    '/usr/local/pf/conf/authentication/local.pm',
    '/usr/local/pf/conf/authentication/radius.pm',
    '/usr/local/pf/lib/pf/action.pm',
    '/usr/local/pf/lib/pf/class.pm',
    '/usr/local/pf/lib/pf/configfile.pm',
    '/usr/local/pf/lib/pf/config.pm',
    '/usr/local/pf/lib/pf/db.pm',
    '/usr/local/pf/lib/pf/floatingdevice.pm',
    '/usr/local/pf/lib/pf/floatingdevice/custom.pm',
    '/usr/local/pf/lib/pf/freeradius.pm',
    '/usr/local/pf/lib/pf/ifoctetslog.pm',
    '/usr/local/pf/lib/pf/iplog.pm',
    '/usr/local/pf/lib/pf/iptables.pm',
    '/usr/local/pf/lib/pf/locationlog.pm',
    '/usr/local/pf/lib/pf/lookup/node.pm',
    '/usr/local/pf/lib/pf/lookup/person.pm',
    '/usr/local/pf/lib/pf/mod_perl_require.pl',
    '/usr/local/pf/lib/pf/nodecache.pm',
    '/usr/local/pf/lib/pf/nodecategory.pm',
    '/usr/local/pf/lib/pf/node.pm',
    '/usr/local/pf/lib/pf/os.pm',
    '/usr/local/pf/lib/pf/person.pm',
    '/usr/local/pf/lib/pf/pfcmd/dashboard.pm',
    '/usr/local/pf/lib/pf/pfcmd/graph.pm',
    '/usr/local/pf/lib/pf/pfcmd/help.pm',
    '/usr/local/pf/lib/pf/pfcmd/pfcmd.pm',
    '/usr/local/pf/lib/pf/pfcmd.pm',
    '/usr/local/pf/lib/pf/pfcmd/report.pm',
    '/usr/local/pf/lib/pf/radius.pm',
    '/usr/local/pf/lib/pf/radius/constants.pm',
    '/usr/local/pf/lib/pf/radius/custom.pm',
    '/usr/local/pf/lib/pf/rawip.pm',
    '/usr/local/pf/lib/pf/scan.pm',
    '/usr/local/pf/lib/pf/schedule.pm',
    '/usr/local/pf/lib/pf/services.pm',
    '/usr/local/pf/lib/pf/services/apache.pm',
    '/usr/local/pf/lib/pf/SNMP/Accton/ES3526XA.pm',
    '/usr/local/pf/lib/pf/SNMP/Accton/ES3528M.pm',
    '/usr/local/pf/lib/pf/SNMP/Accton.pm',
    '/usr/local/pf/lib/pf/SNMP/Amer.pm',
    '/usr/local/pf/lib/pf/SNMP/Amer/SS2R24i.pm',
    '/usr/local/pf/lib/pf/SNMP/Aruba/Controller_200.pm',
    '/usr/local/pf/lib/pf/SNMP/Aruba.pm',
    '/usr/local/pf/lib/pf/SNMP/Cisco.pm',
    '/usr/local/pf/lib/pf/SNMP/Cisco/Aironet_1130.pm',
    '/usr/local/pf/lib/pf/SNMP/Cisco/Aironet_1242.pm',
    '/usr/local/pf/lib/pf/SNMP/Cisco/Aironet_1250.pm',
    '/usr/local/pf/lib/pf/SNMP/Cisco/Aironet.pm',
    '/usr/local/pf/lib/pf/SNMP/Cisco/Catalyst_2900XL.pm',
    '/usr/local/pf/lib/pf/SNMP/Cisco/Catalyst_2950.pm',
    '/usr/local/pf/lib/pf/SNMP/Cisco/Catalyst_2960.pm',
    '/usr/local/pf/lib/pf/SNMP/Cisco/Catalyst_2970.pm',
    '/usr/local/pf/lib/pf/SNMP/Cisco/Catalyst_3500XL.pm',
    '/usr/local/pf/lib/pf/SNMP/Cisco/Catalyst_3550.pm',
    '/usr/local/pf/lib/pf/SNMP/Cisco/Catalyst_3560.pm',
    '/usr/local/pf/lib/pf/SNMP/Cisco/Catalyst_3750.pm',
    '/usr/local/pf/lib/pf/SNMP/Cisco/Catalyst_4500.pm',
    '/usr/local/pf/lib/pf/SNMP/Cisco/ISR_1800.pm',
    '/usr/local/pf/lib/pf/SNMP/Cisco/WiSM.pm',
    '/usr/local/pf/lib/pf/SNMP/Cisco/WLC_2106.pm',
    '/usr/local/pf/lib/pf/SNMP/Cisco/WLC_4400.pm',
    '/usr/local/pf/lib/pf/SNMP/constants.pm',
    '/usr/local/pf/lib/pf/SNMP/Dell.pm',
    '/usr/local/pf/lib/pf/SNMP/Dell/PowerConnect3424.pm',
    '/usr/local/pf/lib/pf/SNMP/Dlink/DES_3526.pm',
    '/usr/local/pf/lib/pf/SNMP/Dlink/DWS_3026.pm',
    '/usr/local/pf/lib/pf/SNMP/Dlink.pm',
    '/usr/local/pf/lib/pf/SNMP/Enterasys/D2.pm',
    '/usr/local/pf/lib/pf/SNMP/Enterasys/Matrix_N3.pm',
    '/usr/local/pf/lib/pf/SNMP/Enterasys.pm',
    '/usr/local/pf/lib/pf/SNMP/Enterasys/SecureStack_C2.pm',
    '/usr/local/pf/lib/pf/SNMP/Enterasys/SecureStack_C3.pm',
    '/usr/local/pf/lib/pf/SNMP/Extreme.pm',
    '/usr/local/pf/lib/pf/SNMP/Extreme/Summit.pm',
    '/usr/local/pf/lib/pf/SNMP/Extreme/Summit_X250e.pm',
    '/usr/local/pf/lib/pf/SNMP/Foundry/FastIron_4802.pm',
    '/usr/local/pf/lib/pf/SNMP/Foundry.pm',
    '/usr/local/pf/lib/pf/SNMP/HP.pm',
    '/usr/local/pf/lib/pf/SNMP/HP/Procurve_2500.pm',
    '/usr/local/pf/lib/pf/SNMP/HP/Procurve_2600.pm',
    '/usr/local/pf/lib/pf/SNMP/HP/Procurve_3400cl.pm',
    '/usr/local/pf/lib/pf/SNMP/HP/Procurve_4100.pm',
    '/usr/local/pf/lib/pf/SNMP/HP/Controller_MSM710.pm',
    '/usr/local/pf/lib/pf/SNMP/Intel/Express_460.pm',
    '/usr/local/pf/lib/pf/SNMP/Intel/Express_530.pm',
    '/usr/local/pf/lib/pf/SNMP/Intel.pm',
    '/usr/local/pf/lib/pf/SNMP/Linksys.pm',
    '/usr/local/pf/lib/pf/SNMP/Linksys/SRW224G4.pm',
    '/usr/local/pf/lib/pf/SNMP/MockedSwitch.pm',
    '/usr/local/pf/lib/pf/SNMP/Nortel/BayStack4550.pm',
    '/usr/local/pf/lib/pf/SNMP/Nortel/BayStack470.pm',
    '/usr/local/pf/lib/pf/SNMP/Nortel/BayStack5520.pm',
    '/usr/local/pf/lib/pf/SNMP/Nortel/BayStack5520Stacked.pm',
    '/usr/local/pf/lib/pf/SNMP/Nortel/BPS2000.pm',
    '/usr/local/pf/lib/pf/SNMP/Nortel/ERS2500.pm',
    '/usr/local/pf/lib/pf/SNMP/Nortel/ERS4500.pm',
    '/usr/local/pf/lib/pf/SNMP/Nortel/ES325.pm',
    '/usr/local/pf/lib/pf/SNMP/Nortel.pm',
    '/usr/local/pf/lib/pf/SNMP/PacketFence.pm',
    '/usr/local/pf/lib/pf/SNMP.pm',
    '/usr/local/pf/lib/pf/SNMP/SMC.pm',
    '/usr/local/pf/lib/pf/SNMP/SMC/TS6128L2.pm',
    '/usr/local/pf/lib/pf/SNMP/SMC/TS6224M.pm',
    '/usr/local/pf/lib/pf/SNMP/SMC/TS8800M.pm',
    '/usr/local/pf/lib/pf/SNMP/ThreeCom/NJ220.pm',
    '/usr/local/pf/lib/pf/SNMP/ThreeCom.pm',
    '/usr/local/pf/lib/pf/SNMP/ThreeCom/SS4200.pm',
    '/usr/local/pf/lib/pf/SNMP/ThreeCom/SS4500.pm',
    '/usr/local/pf/lib/pf/SNMP/ThreeCom/Switch_4200G.pm',
    '/usr/local/pf/lib/pf/SwitchFactory.pm',
    '/usr/local/pf/lib/pf/switchlocation.pm',
    '/usr/local/pf/lib/pf/traplog.pm',
    '/usr/local/pf/lib/pf/trigger.pm',
    '/usr/local/pf/lib/pf/useragent.pm',
    '/usr/local/pf/lib/pf/util.pm',
    '/usr/local/pf/lib/pf/violation.pm',
    '/usr/local/pf/lib/pf/vlan/custom.pm',
    '/usr/local/pf/lib/pf/vlan.pm',
    '/usr/local/pf/lib/pf/web.pm',
<<<<<<< HEAD
    '/usr/local/pf/lib/pf/WebAPI.pm',
=======
    '/usr/local/pf/lib/pf/web/custom.pm',
>>>>>>> 53e6d152
    '/usr/local/pf/sbin/pfdetect',
    '/usr/local/pf/sbin/pfdhcplistener',
    '/usr/local/pf/sbin/pfmon',
    '/usr/local/pf/sbin/pfredirect',
    '/usr/local/pf/sbin/pfsetvlan',
    '/usr/local/pf/test/connect_and_read.pl',
    '/usr/local/pf/test/dhcp_dumper'
);

foreach my $currentFile (@files) {
    my $shortname = $1 if ($currentFile =~ m'^/usr/local/pf/(.+)$');
    pod_file_ok($currentFile, "${shortname}'s POD is valid");
}

# PacketFence module POD
# for now NAME, AUTHOR, COPYRIGHT
# TODO expect NAME, SYNOPSIS, DESCRIPTION, AUTHOR, COPYRIGHT
# TODO port to perl module: http://search.cpan.org/~mkutter/Test-Pod-Content-0.0.5/
my @pf_general_pod = qw(NAME AUTHOR COPYRIGHT);
foreach my $currentFile (@files) {
    my $shortname = $1 if ($currentFile =~ m'^/usr/local/pf/(.+)$');

    # TODO extract in a method if I re-use

    # basically it extracts <name> out of a perl file POD's =head* <name>
    # "perl -l00n" comes from the POD section of the camel book, not so sure what it does
    my $cmd = "cat $currentFile | perl -l00n -e 'print \"\$1\\n\" if /^=head\\d\\s+(\\w+)/;'";
    my $result = `$cmd`;
    $result =~ s/\c@//g; # I had these weird control-chars in my string
    my @pod_headers = split("\n", $result);
    pop @pod_headers; # discards last element (its always only a newline)

    foreach my $pf_expected_header (@pf_general_pod) {
        # TODO performance could be improved if I qr// the regexp (see perlop)
        ok(grep(/^$pf_expected_header$/, @pod_headers), "$shortname POD doc section $pf_expected_header exists");
    }
}

# TODO switch module POD
# expect bugs and limitations, status, ...

# TODO CLI perl
# expect USAGE

# TODO PacketFence core
# # expect SUBROUTINES<|MERGE_RESOLUTION|>--- conflicted
+++ resolved
@@ -5,11 +5,7 @@
 use diagnostics;
 
 use Test::Pod;
-<<<<<<< HEAD
-use Test::More tests => 564;
-=======
-use Test::More tests => 139;
->>>>>>> 53e6d152
+use Test::More tests => 570;
 
 my @files = (
     '/usr/local/pf/addons/accounting.pl',
@@ -147,11 +143,8 @@
     '/usr/local/pf/lib/pf/vlan/custom.pm',
     '/usr/local/pf/lib/pf/vlan.pm',
     '/usr/local/pf/lib/pf/web.pm',
-<<<<<<< HEAD
+    '/usr/local/pf/lib/pf/web/custom.pm',
     '/usr/local/pf/lib/pf/WebAPI.pm',
-=======
-    '/usr/local/pf/lib/pf/web/custom.pm',
->>>>>>> 53e6d152
     '/usr/local/pf/sbin/pfdetect',
     '/usr/local/pf/sbin/pfdhcplistener',
     '/usr/local/pf/sbin/pfmon',
