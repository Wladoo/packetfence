#!/usr/bin/perl -w

use strict;
use warnings;
use diagnostics;

<<<<<<< HEAD
use Test::More tests => 49;
=======
use Test::More tests => 53;
>>>>>>> fbf6f300

# pf core libs
use lib '/usr/local/pf/lib';

BEGIN { use_ok('pf::action') }
BEGIN { use_ok('pf::class') }
BEGIN { use_ok('pf::configfile') }
BEGIN { use_ok('pf::config') }
BEGIN { use_ok('pf::db') }
BEGIN { use_ok('pf::email_activation') }
BEGIN { use_ok('pf::floatingdevice') }
BEGIN { use_ok('pf::floatingdevice::custom') }
BEGIN { use_ok('pf::freeradius') }
BEGIN { use_ok('pf::ifoctetslog') }
BEGIN { use_ok('pf::import') }
BEGIN { use_ok('pf::iplog') }
BEGIN { use_ok('pf::locationlog') }
BEGIN { use_ok('pf::lookup::node') }
BEGIN { use_ok('pf::lookup::person') }
BEGIN { use_ok('pf::nodecache') }
BEGIN { use_ok('pf::nodecategory') }
BEGIN { use_ok('pf::node') }
BEGIN { use_ok('pf::os') }
BEGIN { use_ok('pf::person') }
BEGIN { use_ok('pf::pfcmd::checkup') }
BEGIN { use_ok('pf::pfcmd::dashboard') }
BEGIN { use_ok('pf::pfcmd::graph') }
BEGIN { use_ok('pf::pfcmd::help') }
BEGIN { use_ok('pf::pfcmd::pfcmd') }
BEGIN { use_ok('pf::pfcmd::report') }
BEGIN { use_ok('pf::radius') }
BEGIN { use_ok('pf::radius::constants') }
BEGIN { use_ok('pf::radius::custom') }
BEGIN { use_ok('pf::rawip') }
BEGIN { use_ok('pf::scan') }
BEGIN { use_ok('pf::schedule') }
BEGIN { use_ok('pf::SNMP::constants') }
BEGIN { use_ok('pf::services') }
BEGIN { use_ok('pf::services::apache') }
BEGIN { use_ok('pf::switchlocation') }
BEGIN { use_ok('pf::temporary_password') }
BEGIN { use_ok('pf::traplog') }
BEGIN { use_ok('pf::trigger') }
BEGIN { use_ok('pf::useragent') }
BEGIN { use_ok('pf::util') }
BEGIN { use_ok('pf::violation') }
BEGIN { use_ok('pf::vlan') }
BEGIN { use_ok('pf::vlan::custom') }
BEGIN { use_ok('pf::web') }
BEGIN { use_ok('pf::web::custom') }
BEGIN { use_ok('pf::web::guest') }
BEGIN { use_ok('pf::web::util') }

# external authentication modules
use lib '/usr/local/pf/conf/';
<<<<<<< HEAD
BEGIN { use_ok('authentication::kerberos') }
=======
BEGIN { use_ok('authentication::guest_managers') }
>>>>>>> fbf6f300
BEGIN { use_ok('authentication::ldap') }
BEGIN { use_ok('authentication::local') }
BEGIN { use_ok('authentication::preregistered_guests') }
BEGIN { use_ok('authentication::radius') }

=head1 AUTHOR

Dominik Ghel <dghel@inverse.ca>

Olivier Bilodeau <obilodeau@inverse.ca>

Regis Balzard <rbalzard@inverse.ca>
        
=head1 COPYRIGHT
        
Copyright (C) 2009-2011 Inverse inc.

=head1 LICENSE
    
This program is free software; you can redistribute it and/or
modify it under the terms of the GNU General Public License
as published by the Free Software Foundation; either version 2
of the License, or (at your option) any later version.
    
This program is distributed in the hope that it will be useful,
but WITHOUT ANY WARRANTY; without even the implied warranty of
MERCHANTABILITY or FITNESS FOR A PARTICULAR PURPOSE.  See the
GNU General Public License for more details.
            
You should have received a copy of the GNU General Public License
along with this program; if not, write to the Free Software
Foundation, Inc., 51 Franklin Street, Fifth Floor, Boston, MA  02110-1301,
USA.            
                
=cut
<|MERGE_RESOLUTION|>--- conflicted
+++ resolved
@@ -4,11 +4,7 @@
 use warnings;
 use diagnostics;
 
-<<<<<<< HEAD
-use Test::More tests => 49;
-=======
-use Test::More tests => 53;
->>>>>>> fbf6f300
+use Test::More tests => 54;
 
 # pf core libs
 use lib '/usr/local/pf/lib';
@@ -64,11 +60,8 @@
 
 # external authentication modules
 use lib '/usr/local/pf/conf/';
-<<<<<<< HEAD
+BEGIN { use_ok('authentication::guest_managers') }
 BEGIN { use_ok('authentication::kerberos') }
-=======
-BEGIN { use_ok('authentication::guest_managers') }
->>>>>>> fbf6f300
 BEGIN { use_ok('authentication::ldap') }
 BEGIN { use_ok('authentication::local') }
 BEGIN { use_ok('authentication::preregistered_guests') }
