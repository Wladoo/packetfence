<!--
  START content-with-choice.html
  selected choice: [% mod_manager_current_module OR '(none)' %]
-->
[% IF modules.size > 1 %]
<div class="c-card[% IF mod_manager_current_module %] c-card--hidden[% END %] o-layout o-layout--center u-padding">
  <div class="o-layout__item u-1/1">
    <h2>[% i18n('Select an authentication method') %]</h2>
  </div>
<<<<<<< HEAD

  <div class="layout layout--center">
    <div class="layout__item u-2/3 u-1/1-palm">
      <ul class="list-ui list-ui--btns">
        [% FOREACH module IN modules %]
        <li class="list-ui__item [% module.pretty_class_name.lower %][% IF mod_manager_current_module == module.id %] list-ui__item--selected[% END %]">
          <a href="/switchto/[% module.id %]"
             class="btn btn--light btn--full">
            <div class="flag">
              <div class="flag__img">[% moduleIcon(module=module.pretty_class_name,size='small') %]</div>
              <p class="flag__body">[% i18n(module.description) || i18n(module.id) %]</p>
            </div>
          </a>
        </li>
        [% END %]
      </ul>
=======
  <div class="o-layout__item u-1/1 u-2/3@tablet">
      [% FOREACH module IN modules %]
      <div class="u-padding-vertical-small">
        <a href="/switchto/[% module.id %]" class="c-btn c-btn--secondary c-btn--ghost u-1/1">
          [% module.description || module.id %]
        </a>
      </div>
      [% END %]
>>>>>>> 648667b7
    </div>
  </div>
[% END %]
<!-- END content-with-choice.html -->

[% content | none %]<|MERGE_RESOLUTION|>--- conflicted
+++ resolved
@@ -7,33 +7,14 @@
   <div class="o-layout__item u-1/1">
     <h2>[% i18n('Select an authentication method') %]</h2>
   </div>
-<<<<<<< HEAD
-
-  <div class="layout layout--center">
-    <div class="layout__item u-2/3 u-1/1-palm">
-      <ul class="list-ui list-ui--btns">
-        [% FOREACH module IN modules %]
-        <li class="list-ui__item [% module.pretty_class_name.lower %][% IF mod_manager_current_module == module.id %] list-ui__item--selected[% END %]">
-          <a href="/switchto/[% module.id %]"
-             class="btn btn--light btn--full">
-            <div class="flag">
-              <div class="flag__img">[% moduleIcon(module=module.pretty_class_name,size='small') %]</div>
-              <p class="flag__body">[% i18n(module.description) || i18n(module.id) %]</p>
-            </div>
-          </a>
-        </li>
-        [% END %]
-      </ul>
-=======
   <div class="o-layout__item u-1/1 u-2/3@tablet">
       [% FOREACH module IN modules %]
       <div class="u-padding-vertical-small">
         <a href="/switchto/[% module.id %]" class="c-btn c-btn--secondary c-btn--ghost u-1/1">
-          [% module.description || module.id %]
+          [% i18n(module.description) || i18n(module.id) %]
         </a>
       </div>
       [% END %]
->>>>>>> 648667b7
     </div>
   </div>
 [% END %]
