--- conflicted
+++ resolved
@@ -2,19 +2,11 @@
 
 =head1 NAME
 
-<<<<<<< HEAD
-pfappserver::Form::Config::Firewall_SSO::FortiGate - Web form for a floating device
-
-=head1 DESCRIPTION
-
-Form definition to create or update a floating network device.
-=======
 pfappserver::Form::Config::Firewall_SSO::FortiGate - Web form to add a Fortigate firewall
 
 =head1 DESCRIPTION
 
 Form definition to create or update a Fortigate firewall.
->>>>>>> 3d82b116
 
 =cut
 
