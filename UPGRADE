                         PacketFence

http://www.packetfence.org/

Notes on upgrading from an older release
----------------------------------------

o Upgrading from a version prior to <release>:

<<<<<<< HEAD
    - Database schema update
    New sponsored guest feature and max nodes per user per category support 
    required database changes. Make sure you run the following to update 
    your schema even if you don't use the feature:
    mysql -u root -p pf -v < db/upgrade-3.2.0-3.3.0.sql

    Warning: If you are actively using RADIUS accounting features, please
    note that the schema upgrade might take a while, we will create a new
    index on the radacct table.  Don't panic if it takes longer than usual!

    - guests_pre_registration renamed to guests_admin_registration
    Update your conf/pf.conf if you diverged from the default settings.

    - Important changes to the inline mode
    We made some important changes to the way inline mode DNS is working.
    We introduced DNS DNAT translation so that users in inline VLAN receive 
    a valid external DNS server by DHCP but if are in an unregistered or 
    isolated state, iptables DNATs the DNS traffic to a local DNS server on 
    the PacketFence server (exactly as in a vlan mode).

    It is now important to change the previously recommended "disabled" 
    named setting to "enabled" in your conf/networks.conf for inline 
    interfaces. A warning message will come up on startup in case the setting
    is still set as disabled in an inline configuration. We also dropped a 
    configuration parameter, inline.portal_redirect, so make sure to update 
    your pf.conf accordingly. Lastly, the gateway parameter in your inline 
    VLAN in conf/networks.conf should represent PacketFence's IP in that VLAN.
    Don't hesitate to take a look at the revised configuration for the inline
    mode in the PacketFence Administration Guide page 17.

    - Email templates changed names
    Related to the above guest API changes were several template files renamed
     - emails-guest_registration.txt.tt -> emails-guest_preregistration.txt.tt
     - emails-guest_activation.txt.tt -> emails-guest_email_activation.txt.tt
     - emails-sponsor_activation.txt.tt -> 
       emails-guest_sponsor_activation.txt.tt

    - Web Authentication Modules API bump
    In order to support sponsored guests, we made changes to our Web Auth API.
    Make sure to integrate the isAllowedToSponsorGuests() sub in your 
    authentication modules and bump VERSION to 1.20. If you don't plan on 
    using the sponsored guests feature you can simply bump the API level.

    - Changes to Guest API
    Users with custom code will have to hook on these updated APIs
     - pf::web::guest::generate_selfregistration_page's error reporting
     - pf::web::guest::validate_selfregistration's error reporting
     - pf::web::guest::web_sms_validation's error reporting
     - pf::web::guest::generate_sms_confirmation_page's error reporting
     - pf::web::guest relies on setting a 'guest_pid' session variable instead
       of the login / username or token variables
     - GUEST_TEMPLATE and SPONSOR_TEMPLATE templates changed names to 
       TEMPLATE_EMAIL_GUEST_ACTIVATION and TEMPLATE_EMAIL_SPONSOR_ACTIVATION 
       and moved from pf::email_activation into pf::web::guest
     - pf::web::guest::send_registration_confirmation_email is now
       pf::web::guest::send_template_email
     - new API entry point prepare_email_guest_activation_info and 
       prepare_sponsor_guest_activation_info: these are meant to be overriden
       by custom code to provide more information for email templates
     - pf::web::guest::validate_sponsor_group() has been removed (migrated 
       into authentication modules)
     - pf::web::guest::generate_activation_confirmation_page was renamed and
       changed package, now: pf::web::generate_generic_page. It also changed 
       signature (now more generic).

    - Changes to Web API
    Users with custom code will have to hook on these updated APIs.
     - pf::web::web_node_register now enforces max registered nodes per pid 
       limits. You might want to merge that in your custom code.
     - pf::web::generate_error_page no longer performs the translation 
       itself, it is the burden of the caller to do so (to support format 
       strings)

    - pf::radius API bump to 1.02
    We bumped the version of our pf::radius API. If you want to take advantage
    of the Role-based access control feature you should probably migrate your
    custom authorize() call. Otherwise just bumping the version of your custom
    extension should be fine.

    - API Changes (pf::SNMP and pf::radius)
    The final say of a RADIUS Access-Accept is now in a switch object (through
    returnRadiusAccessAccept()) and no longer in pf::radius' authorize().
    A new smaller indirection layer was introduced in pf::radius to allow 
    extensive rewrite of RADIUS Access-Accept in custom code. Check 
    pf::radius' _shouldRewriteAccessAccept and _rewriteAccessAccept.
=======
    - Cisco wireless de-authentication
    Cisco de-authentication now relies on RADIUS Disconnect-Request (RFC3576)
    instead of SNMP or Telnet/SSH. Make sure you have set radiusSecret in your
    conf/switches.conf and that RFC3576 support is properly enabled in your
    controller's AAA config (the default is enabled since IOS 5.x+). Also
    tightly firewalled environments will have to open up any port from 
    PacketFence up to port 3799 UDP to their the controllers.

    - pf::SNMP API Bump
    We changed the interface to radiusDisconnect. If you use that interface
    in custom code (most, if not all, of you don't) then you'll need to update
    your callers. We are now accepting an attributes hashref instead of the
    accouting session id and username scalars.
>>>>>>> a0d81a16

o Upgrading from a version prior to 3.2.0:

    - Database schema update
    OpenVAS and billing engine support required database changes. Make sure you
    run the following to update your schema even if you don't use one or both
    of these new features:
    mysql -u root -p pf -v < db/upgrade-3.1.0-3.2.0.sql

    - Configuration changes related to OpenVAS integration
    With the addition of OpenVAS as a scanning engine, we made changes to the
    default configuration. People using nessus scan right now should be 
    careful and test their setup after the upgrade. They should at least set
    their scan.engine to nessus (default is none). Also, if a custom port was
    used, the scan.port parameter should be renamed to scan.nessus_port.

    - Scan configuration changes
     - scan.ssl no longer exists, get rid of it, it never really did anything
       since 1.8.3.
     - scan.nessusclient_file was renamed scan.nessus_clientfile
     - scan.nessusclient_policy was renamed scan.nessus_clientpolicy
     - scan.port was renamed scan.nessus_port

    - Violations changes related to OpenVAS integration
    There was some move in the example violations to add a new one for the 
    OpenVAS integration. Should pay attention to some 
    violations.conf.rpmsave /  violations.conf.rpmnew

    - New pf.conf configuration flag: registration.guests_self_registration
    This parameter allows to enable or disable guest self-registration. It 
    deprecates the previous technique to disable this feature (set modes=).
    It is enabled by default so when upgrading make sure to disable it if you
    don't want to allow self-registered guests.

    - Important changes to the FreeRADIUS integration
    We made some important changes to our FreeRADIUS integration: a fix for
    the random crashes, relocated logging to /var/log/radius/radius.log and a
    2x performance improvement by avoiding superfluous queries. Due to a 
    packaging glitch upgrading does not suffice to get the goodness. To do so:
    # yum install packetfence-freeradius2
    # yum reinstall packetfence-freeradius2
    Note: Remember the --enablerepo=packetfence if you disabled the repo as 
    suggested in the admin guide.
    The re-add your virtual IP in radiusd.conf (if any) and your webservice 
    user password into /etc/raddb/packetfence.pm.
 
    - new trigger types (no more scan type)
    The trigger type "Scan" has been removed to leave place to two new types 
    (Nessus and Openvas). Due to that change, modification to existing 
    violations.conf is required to change all existing "Scan" type to "Nessus".
    You can run the following command that will do the job. Make sure to backup
    your existing violations.conf file.
    /usr/bin/perl -p -i -e "s/Scan::/Nessus::/ig" /usr/local/pf/conf/violations.conf

    - CLI (telnet/ssh) behavior change regarding privileged access
    The feature to detect privileged access when using CLI access has been
    disabled except in the Trapeze module where users are unpriviledged by
    default. See #1370 for more details. Affected modules: most Cisco 
    switches with VoIP enabled and floating network devices, Cisco 3500XL, 
    Cisco ISR 18xx and Cisco WLC 21xx.

    - Cisco Catalyst 3550 MAC-Auth / 802.1X
    We changed the way we perform NAS-Port to ifIndex translation with this 
    release. If you use MAC-Auth (Cisco's MAB or 802.1X) and experience *any*
    regression, please let us know.

    - pfcmd exit status
    Some exit status of pfcmd changed regarding the config sub-command.

o Upgrading from a version prior to 3.1.0:

    - New repository required for RHEL 5 / CentOS 5: EPEL
    Extra Packages for Enterprise Linux (EPEL) is a repository provided by 
    the Fedora project that we now rely upon. RHEL 6 / CentOS 6 users have it
    already installed per installation instructions. Here's how to install it:
    wget http://download.fedoraproject.org/pub/epel/5/i386/epel-release-5-4.noarch.rpm
    rpm -i epel-release-5-4.noarch.rpm

    - rogue DHCP server violation
    The rogue DHCP server violation now needs a trigger in order to work. Make
    sure you have trigger=internal::1100010 under the violation entry. Users
    of packaged versions should have appropriate config upgrade mechanism
    handling the violation file.

    - Changes to rogue DHCP server detection and pfdhcplistener
    A lot of changes were made to the pfdhcplistener daemon. One big change
    is that it will now detect rogue DHCP servers even on your normal VLANs 
    and routed VLANs (given that you forward your DHCP traffic to it). Make 
    sure that your dhcpservers configuration listing all authorized DHCP is 
    up to date.

    - FreeRADIUS configuration changes
    Due to the new SoH feature, you might need to reinstall the PacketFence 
    FreeRADIUS package.
    yum reinstall --enablerepo=PacketFence packetfence-freeradius2

    - Database schema update
    SoH support and the MAC violation improvements required database changes. 
    Make sure you run the following to update your schema:
    mysql -u root -p pf -v < db/upgrade-3.0.2-3.1.0.sql

    - Aruba wireless de-authentication
    Aruba de-authentication now relies on RADIUS Disconnect-Request (RFC3576)
    instead of Telnet. Make sure you have set radiusSecret in your 
    conf/switches.conf and that RFC3576 support is properly enabled in your
    controller's AAA config.

    - Web library API change
    Anyone who customized his web_node_register method will need to update his
    version. _sanitize_and_register() now requires the session to be passed to
    it.

    - iptables marks changed
    Mark 0 is no longer used. Unregistered nodes' packets are now set to mark
    3. It was changed because rules matching mark 0 were matching unmarked 
    packets also. Unless you customized your firewall rules this change should
    be transparent.

    - DHCP Fingerprints loading behavior change
    In order to improve performance, DHCP fingerprints are not re-imported on
    every startup anymore. However updating fingerprints (pfcmd update 
    fingerprints) or reloading fingerprints (pfcmd reload fingerprints) will 
    still do.

    - User-Agent database updated
    We updated our User-Agent database. Some IDs could have changed in the 
    process. Most shouldn't have. The upstream project (HTTP::BrowserDetect) 
    accepted a patch from us to make this smoother in the future.

    - dhcp_dumper.pl addon changes
    Deep and important refactoring of the addon. Output format changed.

    - SNMP traps limit mecanism
    PacketFence can now limits the number of SNMP traps coming from a single
    ifIndex. See pf/conf/documentation.conf under vlan for more infos.

    - dropped jpgraph external library
    We migrated out of jpgraph into a new javascript-based library for our 
    charts and graphs. Source users will have to create a webadmin_cache/ 
    directory in var/. Packaged users won't have to do a thing.

o Upgrading from a version prior to 3.0.3:

    - New dependency
    This version introduces a new perl dependency: NetPacket. If you don't have
    EPEL configured as a repository trying to upgrade might fail. To 
    successfully upgrade make sure you have the EPEL repository enabled.

    - New time format
    We are now using an ISO like format for time, s=seconds, m=minutes, D=days,
    W=weeks, M=months, and Y=years.  Make sure you adjust your configs,
    especially your violations.conf.

o Upgrading from a version prior to 3.0.2:

    - Database schema update
    A new trigger has been added to delete the node useragent when deleting
    a node. Make sure you run:
    mysql -u root -p pf -v < db/upgrade-3.0.1-3.0.2.sql

    - pf.conf configuration changes
     - guests.self_allow_localdomain has been renamed 
       guests_self_registration.allow_localdomain
     - advanced.adjustswitchportvlanscript has been dropped
     - advanced.reevaluate_access_reasons's default value changed

    - Default Firewall Rules Updated
    Review the updated firewall rules (in .rpmnew) if you made changes and
    make sure to integrate changes if you need them. New rules include:
     - Allow incoming DNS on management interface (track production VLANs IPs)

    - Changes to Inline API
    Added a new method to pf::inline. Users with customized pf::inline::custom
    will need to bump the API level to '1.01' after your changes are made (if
    required) to stop PacketFence from complaining about correct API level.

    - Changes to Guest API
     - generate_activation_login_page is now generate_custom_login_page
     - pf::web::guest::auth has been replaced by pf::web::web_user_authenticate
     - pf::web::generate_login_page has been dropped. Use 
       generate_custom_login_page instead.

    - Changes to captive portal Web API
    Authentication objects are now created on every authentication attempt and
    they can return connection specific state to the captive portal. For 
    example a more specific authentication error or additional attributes to be
    recorded inside PacketFence. 
     - pf::web::web_user_authenticate no longer performs form validation. 
       validate_form is the one responsible now. Also it returns an instance
       of the auth::* object after authentication. Users with custom code using
       it will need to update their code.
     - pf::web::validate_form is a new method to validate login forms

    - Changes to authentication modules API
     - $name is now a package global (declared with our) instead of a local 
       variable.
     - authenticate returns only a true or false value. Errors meant for users 
       should be set with $this->_setLastError("string") in authenticate() sub.
     - Some modules will require the import of pf::config. Add to the use 
       section on top: use pf::config qw($FALSE $TRUE);
    Once the migration done, bump $VERSION to 1.10. You will *not* have to do 
    this if you made no customization to the conf/authentication/... files.

    - pfcmd_vlan interface changes
    reevaluateVlan is now called reevaluateAccess and will perform appropriate
    changes for a firewall change too (inline enforcement).

o Upgrading from a version prior to 3.0.1:

    - MySQL pf user rights
    The user pf in the database is missing the execute rights.  Make sure
    you run :
    mysql -u root -p pf -v < db/upgrade-3.0.0-3.0.1.sql

o Upgrading from a version prior to 3.0.0:

    - BACKUP YOUR /usr/local/pf/ BEFORE UPGRADING
    All files in html/user/ will be removed on upgrade (everything is now
    in html/captive-portal/ as you'll see below). This includes templates and 
    remediation pages.

    - Database schema update
    Added support for guest self-registration / management. Also added support
    for Radius accounting. New tables creation. You need to update your schema
    with:
    mysql -u root -p pf -v < db/upgrade-2.2.0-3.0.0.sql

    - pf/vlan/custom.pm and pf/vlan/radius.pm API changes
    Several variables were changed from bareword constants into Readonly 
    constants (to fix #1266). Some of you might need to adjust your 
    customizations to handle this change. Most of you won't need to. If you use
    any of these constants in your customizations:
    WIRELESS_802_1X, WIRELESS_MAC_AUTH, WIRED_802_1X, WIRED_MAC_AUTH, 
    WIRED_SNMP_TRAPS, WIRELESS, WIRED, EAP, UNKNOWN, INLINE, VOIP, NO_VOIP
    Then you need to add a $ symbol in front of the constant's name.
    All of you will need to bump the API level to '1.01' after your changes are
    made (if required) to stop PacketFence from complaining about correct API 
    level.

    - Upgrade helper scripts
    Very basic upgrade scripts for 3.0 were created in addons/upgrade/. See 
    their POD doc for usage information:
    perldoc addons/upgrade/to-3.0-networks.conf.pl 
    perldoc addons/upgrade/to-3.0-pf.conf.pl 
    perldoc addons/upgrade/to-3.0-violations.conf.pl

    - Firewall (iptables) now handled by PacketFence
    Make sure that the iptables generated will not conflict with the rules you
    need for your environment. You can customize the default firewall 
    configuration in conf/iptables.conf. Also make sure that the iptables 
    service is started by your distro by default otherwise you will have 
    unnecessary error messages on PacketFence's startup.

    - Several changes to Apache configuration
    We've externalized repetitive portions in conf/httpd.conf.d/. Make sure to
    re-integrate any customization you've made.

    - violations.conf disable parameter deprecated in favor of enabled
    disable=Y|N is no longer supported. Change with enabled=Y|N.
    A helper upgrade script is provided in addons/upgrade/. See:
    perldoc addons/upgrade/to-3.0-violations.conf.pl

    - 'guest' category required for guest access
    Newly added guest handling requires a 'guest' node category. Users upgrading
    need to create it manually. See Node > Categories under the Web Admin or 
    `pfcmd help nodecategory`.

    - New pf.conf configuration parameter: interface enforcement
    Under the [interface ...] statements a new configuration parameter has been
    added: enforcement. We got rid of the concept of 'modes' in PacketFence and
    enforcement replaces that concept. It is a per interface choice allowing 
    you to run PacketFence in both inline and out-of-band mode at the same 
    time. Users upgrading should probably set enforcement=vlan on all interface
    with type=internal. Run `bin/pfcmd checkup` to validate your configuration.

    - conf/named_vlan.conf moved to conf/named.conf
    People using packages should be automatically updated. Make sure to put
    back any local changes you have made to the file. Others will need to move
    the file. You can do so with:
    mv /usr/local/pf/conf/named_vlan.conf /usr/local/pf/conf/named.conf

    - conf/dhcpd_vlan.conf moved to conf/dhcpd.conf
    People using packages should be automatically updated. Make sure to put
    back any local changes you have made to the file. Others will need to move
    the file. You can do so with:
    mv /usr/local/pf/conf/dhcpd_vlan.conf /usr/local/pf/conf/dhcpd.conf

    - vlan.dhcpd, vlan.named and vlan.radiusd moved under [services]
    These variables are now located under [services] and they have a new 
    default value of enabled. Make sure to remove or migrate the old 
    configuration from your conf/pf.conf.

    - services.httpd, dhcpd, named, radiusd, snmptrapd and snort renamed
    They were all renamed to <name>_binary. Adapt your configuration if 
    required. Most users shouldn't have to.

    - general.caching disabled by default
    A historical and badly understood feature, general caching, has now been
    disabled by default. Previously it only had impacts if the mode was ARP but
    because of the modes removal it needed to be changed to disabled by default.
    Please report any regression introduced by this change.

    - pf.conf's scan.live_tids parameter removed
    This "feature" has been removed because it created more confusion than 
    usefulness. Now every scan trigger ids specified in violations.conf have
    full effect.

    - networks.conf's pf_gateway= renamed next_hop=
    Make sure to update your configuration otherwise you will get warnings on
    startup. At some point in the future pf_gateway will no longer be supported.

    - networks.conf's type change
    isolation and registration keywords are replaced by vlan-isolation and 
    vlan-registration in networks.conf's type parameter. This is done to allow
    the introduction of the inline keyword and avoid confusion between vlan and
    inline enforcement over a network. It's recommended that you update your
    configuration as the old names will be removed in the future. `pfcmd 
    checkup` will warn you about this.

    - pf.conf parameter name and category changes
    Here are the changes:
    - vlan.adjustswitchportvlanscript is now advanced.adjustswitchportvlanscript
    - vlan.adjustswitchportvlanreasons is now advanced.reevaluate_access_reasons
    - ports.redirect is now inline.ports_redirect
    You only need to take action if you are not using the default values.

    - pf.conf's interface type changes
    We added management keyword to replace the confusing managed keyword. Also
    dhcp-listener is accepted in addition to the previously used dhcplistener.
    Use of the managed keyword will issue warnings in `pfcmd checkup`.

    - Dropping support of interface authorizedips
    pf.conf's per interface authorizedips parameter no longer exists. We don't
    belive if was used at all. If you want to achieve the same functionality 
    just edit conf/iptables.conf and add your own rules to allow specific IPs
    in.

    - flip.pl is no more
    Its functionality has been merged into pfcmd_vlan under the -reevaluateVlan
    flag. If you replaced system's flip.pl with your own you would like to know
    that you will need to parse the -reevaluateVlan and -mac aa:bb:cc:dd:ee:ff
    properly.

    - Authentication modules interface change
    All authentication modules (conf/authentication/*) were migrated into
    objects. Please carefully merge any module you were using by comparing
    the .rpmnew version and your version. If you are unsure, replace your
    module with the .rpmnew one and re-apply configuration parameters 
    afterwards.

    - Intrusive changes to Captive Portal
    It is recommended that you redo your customization from scratch instead of 
    trying to adapt it.
    Among other things:
     - Changes to all templates, cgi-bin/ scripts and pf::web core code
     - All remediation URLs have changed from /content/index.php to 
       /content/remediation.php. Make sure to update your conf/violations.conf!
     - All URLs are now clean URLs translated by Apache's mod_rewrite config
     - Default workflow now brings you to the login page (no more registration
       click-through unless you adjust nbregpages in configuration)
     - Default logo changed to packetfence-cp.png (was packetfence.png)
     - Files organization was changed. Anything custom relying on specific paths
       should be updated.
       - html/user/ became html/captive-portal
       - cgi-bin/ -> html/captive-portal/
       - html/user/content/templates/ -> html/captive-portal/templates/
       - html/user/content/violations/ -> html/captive-portal/violations/
       - html/user/content/3rdparty/ -> html/captive-portal/content/

    - Email Activation URL change
    From /activate/<hash> to /activate/email/<hash>

    - Support for Apache prior to version 2.2.0 dropped
    Upgrade your Apache. We don't think it's used by anyone at this point. Let
    us know if you need it back.

    - register-$type.cgi no longer supported
    If you relied on it, we suggest that you migrate your custom code into 
    lib/pf/web/custom.pm or the captive-portal's CGIs.

    - jpgraph external library now included with distribution
    Due to the lack of jpgraph packages, we decided to inline the software 
    instead of building packages for it. This simplifies installation from 
    tarball.
    Jpgraph's installation used to be at 
    /usr/local/pf/html/admin/common/jpgraph/jpgraph-<version> but is now in 
    /usr/local/pf/lib/jpgraph. Users of our packaged versions won't notice the
    change and can safely get rid of the php-jpgraph-packetfence package.

    - jpgraph 1.x support deprecated
    We got rid of the 1.x jpgraph support. It was only required for 
    environments still on PHP4. We don't think it's used by anyone at this 
    point. Let us know if you need it back.

    - Nortal/Avaya ERS Switch module rename
    We changed the naming of some Nortel/Avaya switch modules:
     - Avaya::ERS5500 -> Avaya::ERS5000
     - Avaya::ERS5500_6x -> Avaya::ERS5000_6x
     - Nortel::ERS4500 -> Nortel::ERS4000
     - Nortel::ERS5500 -> Nortel::ERS5000
     - Nortel::ERS5500_6x -> Nortel::ERS5000_6x

    - RADIUS Accounting
    RADIUS is now using SQL to fetch the client configuration.  So, for
    every device that needs to do MAC Authentication (Wired/Wireless) or
    802.1X, you need to add the radiusSecret=YOUR_SECRET to the
    switches.conf entry for that device.  Change YOUR_SECRET with the 
    actual RADIUS secret.

o Upgrading from a version prior to 2.2.1:

    - Cisco port-security + Voice over IP support on 2960, 2970, 3550 and 4500
    Changes (regressions?) in the Cisco 2960 IOS behavior in 12.2(46)SE or 
    greater forced us to change our VoIP handling behavior. If you run such an 
    IOS and have nodes behind the data port of your VoIP you need to upgrade 
    your switch configuration:
    On every PacketFence port with VoIP add:
      switchport port-security maximum 1 vlan voice
      switchport port-security mac-address 0200.010x.xxxx vlan voice
    where xxxxx is the ifIndex of the port under modification. See Network 
    Device Guide for a reminder of port to ifIndex translation for the 2960.

    Above configuration should *not* be applied to IOS earlier than 12.2(46)SE
    otherwise VoIP and/or device authorization will malfunction.

    We think that the above mentionned changes should not be required on other
    models than the 2960. Let us know if you experience otherwise.

    - pf::vlan's $node_info changed
    If you are using custom VLAN assignment code be aware that the $node_info
    hashref is now populated by node_attributes() instead of node_view(). Most
    important fields should still be available in $node_info however if you 
    needed one that is no longer there feel free to call node_view() yourself.
    This was done to reduce the overall latency of RADIUS replies.

o Upgrading from a version prior to 2.2.0:

    - Database schema update
    Related to the easier User-Agent violation system, some tables were 
    dropped and others added. You need to update your schema with:
    mysql -u root -p pf -v < db/upgrade-2.0.0-2.2.0.sql

    - Configuration files location changed from conf/templates/ to conf/
    Please make sure that you move your configuration files appropriately.

    - SSL configuration changes
    SSL Certificate statements are now stored in conf/ssl-certificates.conf.
    Make sure that you configure this file with your certificates correctly.
    This file will not be modified by our package. One less thing to worry 
    about on ugprades.

    - logrotate script installed by default
    Be careful if you done yours by hand. It might conflict with your script.

    - New Captive Portal Network Access Detection technique
    The previous approach to redirect users to the Internet when access was
    enabled never reliably worked so we are introducing a new javascript-based
    technique to do so. This approach involves a couple of clever tricks and 
    some browser-specific adjustments. Please review the differences between 
    your current html/user/content/templates/release.html file and the new 
    html/user/content/templates/release.html.rpmnew file. Also the behavior is
    adjusted by pf.conf's redirtimer, redirecturl and always_use_redirecturl 
    parameters under [trapping] and network_detection_ip under [captive_portal].
    More about this feature can be found in the Administration guide.

    - Apache's automatic performance settings adjustments
    Apache's configuration is now adjusted based on total system memory to
    prevent swapping scenarios with PacketFence. We feel the dynamic 
    configuration should do a good job but feel free to maintain your Apache 
    configuration by hand if you know better.

    - packetfence-freeradius2
    A new package that configures FreeRADIUS is available now. If you upgrade
    DO NOT install it unless you really know what you are doing.

    - clean-up in conf/violations.conf
    We added better examples and reduced the length of some violation names to
    improve user experience especially in the Web Admin. Update your 
    configuration if you want to benefit from those changes.

    - deprecated pf.conf parameters
    registration.queuesize was removed.

    - User-Agent violations rewrite
    If you are using USERAGENT::<id> triggers in your violation configuration,
    you need to updated them. We completely changed the back-end and the IDs
    are now all different. Check in the Web Admin under configuration -> 
    user-agent for the new IDs and the new possibilities.

    - Important problems found in the port-security for the 3Com Switch 4200G
    There is a bug in these switches that make the port-security support in 
    PacketFence flaky. If you use it you should upgrade to a MAC Auth / 802.1X
    configuration.

    - Status unknown of the port-security support for the 3Com SuperStack 4500
    We had problems with this code with the 4200G and since we don't have 
    access to a SS4500 we cannot guarantee that it works. Please get in touch
    with us if you have a SS4500 and can run some tests for us.

    - Behavior change regarding wired MAC-Authentication
    No matter what is connected on the port (ie: VoIP), when a client using 
    MAC-Authentication need to change VLAN, we shut / no shut the port. This
    might affect ongoing Voice over IP calls but is better than the previous 
    behavior were the node was simply left where it was. This is an interim 
    measure before we implement RADIUS Change of Authorzation support (CoA).

    - node lookup changed
    By default we do not update the node lookup module in order to allow local
    customization. However if you want to benefit from the improved node lookup
    script, make sure that you overwrite your existing lib/pf/lookup/node.pm 
    module with the new file (.rpmnew). Be aware that the output of `pfcmd 
    lookup node <mac>` changed so make sure you update your parsing scripts (if
    any). This also affects the Node lookup section of the Web Admin interface.

o Upgrading from a version prior to 2.1.0:

    - You MUST upgrade conf/templates/httpd.conf and 
    conf/templates/named_vlan.conf
    The location of the PID files changed. The templates must reflect this new
    location: var/run/ instead of var/
    Also in conf/templates/named_vlan.conf the configuration directory is 
    var/named instead of var/.
    See the .rpmnew files for the proper configuration.

    - Module versioning for pf::vlan::custom and pf::radius::custom
    We are now relying on module versioning to catch interface changes before
    they hurt the users. PacketFence will generate errors on startup if you 
    have not upgraded your modules' interface and version. The interfaces have
    not changed so all you need to do on upgrade is to add:
        our $VERSION = 1.00;
    to both lib/pf/radius/custom.pm and lib/vlan/custom.pm.

    - Default port bounce duration changed
    To support a variety of Linux desktop operating systems we needed to 
    increase the duration of our port bounce from 2 seconds to 5 seconds. On a
    very busy setup this could have consequences. Either increase the number of
    concurrent threads working (nbtraphandlerthreads under [vlan]) or restore
    the port bounce duration to 5 seconds (bounce_duration under [vlan]).

    - Several Nortel/Avaya module changes
    5520 renamed to 5500, 5520Stacked is no longer necessary, firmware 6.x 
    support for the 5500 series requires you to use module name BayStack5500_6x.
    Just make sure to review your conf/switches.conf so that the config refers
    to proper modules.

    - Removed conf/templates/*.pl captive portal extensions
    This mechanism was removed since the new pf::web::custom mechanism is
    cleaner and less error-prone. Make sure to migrate any custom code you have
    in release.pl, login.pl, enabler.pl, redirect.pl, scan-in-progress.pl, 
    error.pl, status.pl and register.pl to lib/pf/web/custom.pm.

    - pid files changed location
    Previously in var/ they are now in var/run/   

    - New configuration directory for generated configuration: var/conf/
    Changed the location of the generated configuration file from conf/
    to var/conf/.  This will mitigate the fact that people were trying to
    modify the generated files instead of the templates.

    - 'pending' node status now relies on javascript to detect network access
    The HTML meta refresh approach never reliably worked so there's a new 
    javascript technique. If you rely on node status 'pending' in your 
    workflow, please check pf.conf's new captive_portal.network_detection_ip 
    variable and re-test your portal to make sure it still works.

    - Output of node lookup changed (again!)
    The output of `pfcmd lookup node <mac>` changed. Make sure you update your
    parsing scripts (if any). This also affects the Node lookup section of the
    Web Admin interface.

    - pf::SNMP (lib/pf/SNMP.pm) API level bump
    We changed the contract of setAdminStatus() so we bumped the version of 
    pf::SNMP to 2.00. If you use setAdminStatus() in custom code make sure you
    update your calls.

o Upgrading from a version prior to 2.0.1:

    - lib/pf/vlan.pm's fetchVlanForNode interface changed
    If you built a customized version of this method in lib/pf/vlan/custom.pm
    you will need to update it.

    - Meru Controller 3000 now named Meru Controller
    Since our code should work for all Meru Controllers, we renamed the module.
    Meru::MC3000 is now Meru::MC. If you upgrade make sure you update your 
    conf/switches.conf or Configuration -> Switches (in the web admin).

    - Output of node lookup changed
    The output of `pfcmd lookup node <mac>` changed. Make sure you update your
    parsing scripts (if any). This also affects the Node lookup section of the
    Web Admin interface.

o Upgrading from a version prior to 2.0.0:

    - Database schema update
    Several new fields were added. You need to update your schema with:
    mysql -u root -p pf -v < db/upgrade-1.9.0-2.0.0.sql

    - FreeRADIUS module rewritten and renamed
    The FreeRADIUS has been completely re-written from the previous release 
    series. Now, except for the authentication against the PacketFence server
    all the control is centralized in the PacketFence configuration. No more 
    customization required in the FreeRADIUS module! We strongly recommend
    that you carefully migrate to this module and forget about the old one.
    We also changed the name from rlm_perl_packetfence.pl to packetfence.pm so
    update your FreeRADIUS configuration accordingly.

    - /cgi-bin/pdp.cgi moved
    Remote snort probes or other mechanisms relying on the presence of this 
    file should be updated to be /webapi instead. Upgrading each probe's
    packetfence-remote-snort-sensor will take care of this for remote snort 
    probes. All other custom means should be manually upgraded.

    - SOAP handler changed
    The URI of the SOAP handler changed from 
    http://www.packetfence.org/PFEvents to http://www.packetfence.org/PFAPI. To
    better reflect the fact that it is not just an event handling server. You 
    will need to upgrade your remote snort probes with the new PacketFence 
    remote snort sensor RPM or manually change the URI.

    - Output of node lookup changed
    The output of `pfcmd lookup node <mac>` changed. Make sure you update your
    parsing scripts (if any). This also affects the Node lookup section of the
    Web Admin interface.

    - pfcmd_vlan output change
    Output of `pfcmd_vlan` changed dramatically. If you used scripts to 
    automate tasks with pfcmd_vlan and expected particular output, your scripts
    should be updated.

    - pfcmd input and output change
    If you used script to automate tasks relying on the `pfcmd` interface, you
    need to update them. Output of `pfcmd node`, `pfcmd locationhistorymac`, 
    `pfcmd locationhistoryswitch`, `pfcmd violation view all`, `pfcmd 
    switchconfig` and `pfcmd fingerprint view all` also changed.

    - DHCP and DNS server configuration changes
    With previous versions it was recommended to configure DHCP and DNS servers
    manually and instructions were provided to do so on the Administration 
    Guide. Starting with this version it is recommended to use the configuration
    templates and let PacketFence auto-configure the DHCP and DNS servers. 
    Migrating to this new approach is not mandatory but is recommended. To do so
    please follow the "DHCP and DNS Server Configuration (networks.conf)" 
    section of the Administration Guide.

    - lib/pf/vlan.pm interface changed
    If you built a customized version of vlan.pm in lib/pf/vlan/custom.pm be 
    aware that there were a lot of changes. We strongly recommend you rewrite 
    your custom.pm on top of these new changes instead keeping your old.

    - Captive Portal changes
    By default pf::web is no longer exporting it's subroutines. This means that
    all the captive portal scripts in cgi-bin/ will need to be updated to use 
    the full name pf::web::web_node_register() instead of web_node_register().
    If your cgi-bin files are the default ones you don't need to change
    anything. These breaking changes are introduced to allow pf::web::custom to
    redefine any subroutine in pf::web and will allow easier upgrade path for 
    users who need to customize the portal.

    - Violation priority enforcement
    Violation priorities are now properly enforced: 1 means highest priority
    and 10 means lowest priority. Even if documentation said so, before this 
    release, the code enforced it the other way around. This affects what 
    violation is shown on multiple violations (it will favor highest) and has
    most impact when Nessus scanning is used. Since this is a default behavior
    change, you should double check your config!

    - External remediation pages 
    Violations with fully qualified URLs are now handled with new code that 
    uses mod_proxy and mod_rewrite instead of mod_proxy_html. This was done
    because the current implementation is broken out of the box on a CentOS 
    system without manually compiling and installing the mod_proxy_html 
    package. If you used it then reverify all your remediation pages with
    fully qualified URLs as they might be broken now.

    - SMC TS8800M module changes
    A lot of changes were made to this SMC module such that problems occuring
    with the previous module should be resolved now. These fixes also required
    an updated firmware from SMC. Make sure your switch runs at opcode 2.4.5.13
    for the SMC TigerStack 8824M or 8848M to work properly with PacketFence.

    - loadMACintoDB.pl removed
    Dropping loadMACintoDB.pl. Replaced by node import feature see `pfcmd node 
    import` or Node -> Import in the Web Administration interface.

    - connect_and_read.pl and dhcp_dumper moved
    They are now located in addons/.
 
    - deprecated subs
    lib/pf/SNMP.pm's setIsolationVlan, setRegistrationVlan and setNormalVlan 
    are now deprecated and will be removed in the future. Use 
    setVlanByName($ifIndex, $switch_locker_ref, $vlanName) instead. For 
    example: setVlanByName($ifIndex, \%switch_locker, 'guestVlan'); 

o Upgrading from a version prior to 1.9.1:

    - Captive portal using mod_perl
    The captive portal's default mode of operation relies on mod_perl now. 
    The benefit is a tremendous performance gain. If you experience problems 
    with authentication after you upgraded make sure that the cgi file has the
    proper 'use lib' statements to load the authentication modules in conf/. 
    Default configurations should not have any issues.

    - Extreme switches new firmware requirement
    Due to a change in Extreme's code, linkup/linkdown mode now requires at 
    least firmware 12.2. A compatibility layer to support pre-12.2 could be 
    written. Contact us if you are interested.

    - Web Administration interface access control
    Administrators can now give different access levels to users. By default
    all users will be given the admin level rights unless you modify the 
    conf/admin.perm file. See the Administration Guide FAQ for details.

    - pfcmd output change
    pfcmd node edit <mac> ... will no longer output changes made to the node 
    entry. This behavior was due to a side effect rather than a feature and it
    caused some problems so we got rid of it. pf::node::node_modify is also 
    affected.

    - switches.conf: htaccessUser and htaccessPwd deprecated
    Web Services related parameters were added in switches.conf. Because of the
    duplicate functionality we are deprecating the htaccessUser and htaccessPwd
    parameters. Only the Intel Express 460 module is affected. The parameters
    will still work but if you are reading this you should migrate them to the 
    new wsUser, wsPwd and wsTransport parameters.

o Upgrading from a version prior to 1.9.0:

    - Passthrough
    Passthrough is now set to disabled by default. If you need it, make sure
    you re-enable it in your conf/pf.conf. As a reminder, passthrough is the
    mechanism used to allow users trapped in registration or isolation to reach
    certain external URLs or custom violation pages hosted externally. It is 
    not used in a default install.

    - Freeradius 2.x
    We now recommend using freeradius 2.x instead of 1.x for wireless, 802.1x
    or MAC authentication Bypass authentication mechanisms. Freeradius 1.x 
    still works but we are seeing more hang cases with AD 2008, Vista and Win 7.

    - Library update: steps required on manual upgrade
    PacketFence no longer relies on a specific version of the Parse-RecDescent
    library. If you upgraded manually, you should re-generate the precompiled
    grammar by running installer.pl. If you upgraded using the RPM package the
    grammar already comes precompiled.

    - Changes to some OS violations
    Some DHCP fingerprint have been re-labeled to avoid problems with VoIP 
    autodetection. OS::311 is now OS:1102 and OS::315 is now OS::1103. These
    devices (iPhone and HTC Android) are now categorized under Smartphone 
    instead of VoIP phones. Update your configuration accordingly.

    - pfdhcplistener logging in logs/packetfence.log
    We reduced the number of INFO messages that pfdhcplistener was producing
    because it was too verbose. Now only INFORM / OFFER / ACK messages are 
    logged and the fingerprint and node modification messages were 
    consolidated. If you are troubleshooting and need the other messages, make
    sure you increase log verbosity to DEBUG.

    - pfcmd output change
    pfcmd will print "Command not understood. (pfcmd grammar test failed at 
    line 200.)" to STDERR on unrecognized input before showing the usage 
    message. You might have to change your scripts to handle that.

    - Cisco Controller 4400 now named WLC_4400
    To be more consistent, we renamed Cisco::Controller_4400_4_2_130 to 
    Cisco::WLC_4400. If you upgrade make sure you update your conf/switches.conf
    or Configuration -> Switches (in web admin)

    - Output of node lookup changed
    The output of `pfcmd lookup node <mac>` changed. Make sure you update your 
    parsing scripts (if any). This also affects the Node lookup section of the
    Web Admin interface.

    - New run-time perl dependencies Try::Tiny and Readonly::XS (optional but
    will improve performance)

    - New parameter in conf/violations.conf: whitelisted_categories
    Node in a whitelisted category will not be isolated on a given violation.

    - Database change
    A new table and a few fields were added for the new node categorization 
    feature. To upgrade your schema, run:
    mysql -u root -p pf -v < db/upgrade-1.8.6-1.9.0.sql

    - pfsetvlan and conf/switches.conf validation
    If there is a problem in the conf/switches.conf file PacketFence will say 
    so at startup but will still try to run. Before this release, pfsetvlan 
    wouldn't start with a bad config file.

    - Foundry module change
    In order to support port-security some aspects of the Foundry module had
    to change. We are not 100% that the module will still work since we don't
    have the original switch on which linkUp/linkDown support was developped.
    If you experience a regression, please file an issue into our bugtracker.

    - lib/pf/vlan.pm interface changed
    If you built a customized version of vlan.pm in lib/pf/vlan/custom.pm be 
    aware that the parameters expected by vlan_determine_for_node() and 
    custom_getCorrectVlan() changed. Instead of the switch's IP, a switch 
    object (pf::SNMP) is expected. Also, the whole node_info is passed to 
    custom_getCorrectVlan() instead of scalars of node_info's content.

    - Backup script archives locationlog_history records older than a year
    Archives are an SQL dump of the records placed in /root/backup/ by default 
    and never deleted. It will run the first day of each month.

    - Backup script less aggressive about history
    We are now keeping 1 month of locationlog instead of 15 days with the 
    optional database backup script in addons/. Makes more sense for most users.

o Upgrading from a version prior to 1.8.7:

    - No action on wireless deauthentication traps
    PacketFence no longer close locationlog entries based on wireless 
    deauthencation traps. It was causing more problems than anything. See bug
    #880 for details: http://www.packetfence.org/mantis/view.php?id=880

    - Registration login no longer kept in browser session
    We fixed a bug that changes the behavior of the registration login. Before
    if you registered and deregistered while keeping your browser open, you
    would not be presented with the login page if you tried to register again. 
    You would have been automatically authenticated. This is no longer the case.
    You will need to re-authenticate now. You might have relied on that 
    behavior.

o Upgrading from a version prior to 1.8.6:

    - Table format changed
    Migrated tables `configfiles` and `traplog` from type MyISAM to InnoDB. You
    are not required to change the format but if you want, run (at night):  
    mysql> alter table configfile ENGINE = InnoDB;
    mysql> alter table traplog ENGINE = InnoDB;

    - Backup script less aggressive about history
    We are now keeping 15 days of locationlog instead of 2 with the optional 
    database backup script in addons/. Makes more sense for most users.

    - Database schema update
    A new table `locationlog_history` has been added to the database schema. It
    should be useful for people with big locationlog tables. Upgrading your 
    schema is not required but recommended. You can update your schema with:
    mysql -u root -p pf < db/upgrade-1.8.4-1.8.6.sql
    The script migrate-to-locationlog_history.sh in addons/ can help you 
    transition your old records to this new table.

    - Updated conf/ui.conf
    To fix a bug we had to change ui.conf. By default an rpm upgrade will 
    replace ui.conf and save a backup of the previous file to ui.conf.rpmsave.
    If you modified your ui.conf, do not forget to merge your old version with
    this new one.
    
    - New Snort default configuration
    Default configuration for snort changed. Old config can still be found at 
    conf/templates/snort.conf.pre_snort-2.8.

    - Output of pfcmd switchconfig changed
    The output of `pfcmd switchconfig get <ip|all>` changed. Make sure you 
    update your scripts that relies on that output (if any). This also affects 
    the Configuration->Switches section of the Web Admin interface.

    - Fixed an issue with CLI transport for switches/APs: for SSH make sure you
    have 'SSH' and not 'ssh'. Look into the 'Configuration->Switches' or edit
    /usr/local/pf/conf/switches.conf

    - 802.1x module expects 'guest' instead of 'visitor' in node.pid
    We changed the naming of the guest concept from visitor to guest. If you
    allow guests on your network, doublecheck your rlm_perl_packetfence.pl 
    module and align it on your naming (update all to guest or change back to 
    visitor).

o Upgrading from a version prior to 1.8.5:

    - 802.1X freeradius module updated 
    pfcmd_ap.pl's code has been integrated in rlm_perl_packetfence.pl. If you 
    need the performance benefit from this transition, you have two options:
      1) Replace completely your rlm_perl_packetfence.pl with the new one
      2) Migrate your pfcmd_ap.pl manually
         To do so, copy all of pfcmd_ap.pl's code into a sub in 
         rlm_perl_packetfence.pl. Change all the print calls into return calls.
         Remove all exit and make sure you free resources before returning.
    If you don't need the performance improvement, leave things as they are. 
    We will be deprecating the MySQL interface in favor of a better SOAP 
    interface soon.

    - whitelisting MAC addresses is now more consistent across violation types
    Certain types of violation triggers (OS, USERAGENT, VENDORMAC) were not
    honoring the whitelist parameter. The bug is fixed but you might have 
    relied on that behaviour.
    http://www.packetfence.org/mantis/view.php?id=801

    - logging priority now shown in log files
    To improve logging readability, we now include logging priority (ex: DEBUG,
    INFO, WARN, etc.). If you use scripts to parse PacketFence's logs you will
    need to update them.

    - Added new dependencies:
	- perl-LDAP (used to authenticate users trough LDAP during 
	  registration)
	- php-ldap (used to authenticate users connecting to the 
	  Web interface through LDAP)
	- perl-IPC-Cmd (used to generate static routes for registration and
	  isolation routed VLANs)
	- perl-SOAP-Lite (used when receiving alerts from Snort)

    - HUB violation removal
    HUB violations have been removed since they create a lot of false positives.
    http://www.packetfence.org/mantis/view.php?id=793

    - Dynamic uplink fixes
    In certain cases, PacketFence took action on switches where dynamic uplinks
    couldn't be found. The bug is fixed but you might have relied on that 
    behaviour.
    http://www.packetfence.org/mantis/view.php?id=795
    http://www.packetfence.org/mantis/view.php?id=809

    - Source of Correct/Normal VLAN changed
    Correct/Normal VLAN no longer comes from the database's node entry but from
    switches.conf. This is a modified behavior when returning the correct (aka 
    normal) VLAN (in custom_getCorrectVlan). This behavior is redefined by most
    users in lib/pf/vlan/custom.pm (or conf/pfsetvlan.pm in 1.7.x) so it should
    not have any impact for most of you. However, if you relied on the node 
    entry specifying which VLAN is the normal VLAN, this is no longer the case. 
    Now, the correct/normal VLAN is defined by the normalVlan variable in the 
    switch's entry or the default entry in switches.conf. This makes more sense
    for most new installs.


o Upgrading from a version prior to 1.8.4:

    There was no upgrade-specific documentation done prior to 1.8.5.

    - Database schema
    Always make sure that your database schema is up to date. See if upgrade 
    scripts are available in db/.
<|MERGE_RESOLUTION|>--- conflicted
+++ resolved
@@ -7,7 +7,6 @@
 
 o Upgrading from a version prior to <release>:
 
-<<<<<<< HEAD
     - Database schema update
     New sponsored guest feature and max nodes per user per category support 
     required database changes. Make sure you run the following to update 
@@ -20,6 +19,14 @@
 
     - guests_pre_registration renamed to guests_admin_registration
     Update your conf/pf.conf if you diverged from the default settings.
+
+    - Cisco wireless de-authentication
+    Cisco de-authentication now relies on RADIUS Disconnect-Request (RFC3576)
+    instead of SNMP or Telnet/SSH. Make sure you have set radiusSecret in your
+    conf/switches.conf and that RFC3576 support is properly enabled in your
+    controller's AAA config (the default is enabled since IOS 5.x+). Also
+    tightly firewalled environments will have to open up any port from 
+    PacketFence up to port 3799 UDP to their the controllers.
 
     - Important changes to the inline mode
     We made some important changes to the way inline mode DNS is working.
@@ -93,21 +100,12 @@
     A new smaller indirection layer was introduced in pf::radius to allow 
     extensive rewrite of RADIUS Access-Accept in custom code. Check 
     pf::radius' _shouldRewriteAccessAccept and _rewriteAccessAccept.
-=======
-    - Cisco wireless de-authentication
-    Cisco de-authentication now relies on RADIUS Disconnect-Request (RFC3576)
-    instead of SNMP or Telnet/SSH. Make sure you have set radiusSecret in your
-    conf/switches.conf and that RFC3576 support is properly enabled in your
-    controller's AAA config (the default is enabled since IOS 5.x+). Also
-    tightly firewalled environments will have to open up any port from 
-    PacketFence up to port 3799 UDP to their the controllers.
 
     - pf::SNMP API Bump
     We changed the interface to radiusDisconnect. If you use that interface
     in custom code (most, if not all, of you don't) then you'll need to update
     your callers. We are now accepting an attributes hashref instead of the
     accouting session id and username scalars.
->>>>>>> a0d81a16
 
 o Upgrading from a version prior to 3.2.0:
 
