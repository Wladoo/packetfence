                         PacketFence

http://www.packetfence.org/

Notes on upgrading from an older release
----------------------------------------

<<<<<<< HEAD
o Upgrading from a version prior to <nextRelease>:

    - Upgrade helper scripts
    Very basic upgrade scripts for 3.4 were created in addons/upgrade/. See 
    their POD doc for usage information:
    perldoc addons/upgrade/to-3.4-pf.conf.pl 

    - pf.conf interface gateway deprecated 
    The gateway=... parameters under every network interface is no longer 
    required. You will have to get rid of it (or run the above mentionned 
    upgrade helper script).

    - pf.conf's general.caching deprecated
    The caching=... parameter under [general] is no longer required. You 
    will have to get rid of it if you diverged from default configuration
    which was disabled (or run the above mentionned upgrade helper script).

    - Captive portal node status page removed
    We deprecated a never used feature: /status inside the captive portal
    who gave node information if the user was authenticated properly. This 
    made little sense since portal access is denied from users since a long
    time. This was a legacy from the deprecated ARP mode.

    - RADIUS configuration is now in the PacketFence directory.  You may need
    to import custom configuration from /etc/raddb to pf/raddb.  Note that
    we now generates radiusd.conf, eap.conf, and sql.conf based on templates in
    conf/.
=======
o Upgrading from a version prior to 3.5.0:

    - Nessus scan XMLRPC
    We made some changes in the way nessus scan is working.
    We directly use the policy on the server and you no longuer have to declare
    nessus_clientfile in pf.conf.
    scan.nessus_clientfile parameter has also been dropped so make sure to adapt
    your configuration accordingly.
>>>>>>> 2aa1ec43

o Upgrading from a version prior to 3.3.0:

    - Database schema update
    New sponsored guest feature and max nodes per user per category support 
    required database changes. Make sure you run the following to update 
    your schema even if you don't use the feature:
    mysql -u root -p pf -v < db/upgrade-3.2.0-3.3.0.sql

    Warning: If you are actively using RADIUS accounting features, please
    note that the schema upgrade might take a while, we will create a new
    index on the radacct table.  Don't panic if it takes longer than usual!

    - Changes to the FreeRADIUS integration
    Due to a packaging glitch upgrading does not suffice to get updated files.
    To do so:
    # yum install packetfence-freeradius2
    # yum reinstall packetfence-freeradius2
    Note: Remember the --enablerepo=packetfence if you disabled the repo as 
    suggested in the admin guide.
    Then re-add your virtual IP in radiusd.conf (if any) and your webservice 
    user password into /etc/raddb/packetfence.pm. Also, make sure to merge 
    the .rpmnew and .rpmsave files.
 
    - new trigger types (no more scan type)
    The trigger type "Scan" has been removed to leave place to two new types 
    (Nessus and Openvas). Due to that change, modification to existing 
    violations.conf is required to change all existing "Scan" type to "Nessus".
    You can run the following command that will do the job. Make sure to backup
    your existing violations.conf file.
    /usr/bin/perl -p -i -e "s/Scan::/Nessus::/ig" /usr/local/pf/conf/violations.conf

    - guests_pre_registration renamed to guests_admin_registration
    Update your conf/pf.conf if you diverged from the default settings.

    - Cisco wireless de-authentication
    Cisco de-authentication now relies on RADIUS Disconnect-Request (RFC3576)
    instead of SNMP or Telnet/SSH. Make sure you have set radiusSecret in your
    conf/switches.conf and that RFC3576 support is properly enabled in your
    controller's AAA config (the default is enabled since IOS 5.x+). Also
    tightly firewalled environments will have to open up any port from 
    PacketFence up to port 3799 UDP to their the controllers.

    - Important changes to the inline mode
    We made some important changes to the way inline mode DNS is working.
    We introduced DNS DNAT translation so that users in inline VLAN receive 
    a valid external DNS server by DHCP but if are in an unregistered or 
    isolated state, iptables DNATs the DNS traffic to a local DNS server on 
    the PacketFence server (exactly as in a vlan mode).

    It is now important to change the previously recommended "disabled" 
    named setting to "enabled" in your conf/networks.conf for inline 
    interfaces. A warning message will come up on startup in case the setting
    is still set as disabled in an inline configuration. We also dropped a 
    configuration parameter, inline.portal_redirect, so make sure to update 
    your pf.conf accordingly. Lastly, the gateway parameter in your inline 
    VLAN in conf/networks.conf should represent PacketFence's IP in that VLAN.
    Don't hesitate to take a look at the revised configuration for the inline
    mode in the PacketFence Administration Guide page 17.

    - Email templates changed names
    Related to the above guest API changes were several template files renamed
     - emails-guest_registration.txt.tt -> emails-guest_preregistration.txt.tt
     - emails-guest_activation.txt.tt -> emails-guest_email_activation.txt.tt
     - emails-sponsor_activation.txt.tt -> 
       emails-guest_sponsor_activation.txt.tt

    - var/dhcpd/dhcpd.leases no longer provided by package
    The above file is no longer managed by our RPM package which means that 
    it's no longer overwritten by an empty file on upgrades. It is created on
    demand if required when PacketFence starts.

    - Web Authentication Modules API bump
    In order to support sponsored guests, we made changes to our Web Auth API.
    Make sure to integrate the isAllowedToSponsorGuests() sub in your 
    authentication modules and bump VERSION to 1.20. If you don't plan on 
    using the sponsored guests feature you can simply bump the API level.

    - Changes to Guest API
    Users with custom code will have to hook on these updated APIs
     - pf::web::guest::generate_selfregistration_page's error reporting
     - pf::web::guest::validate_selfregistration's error reporting
     - pf::web::guest::web_sms_validation's error reporting
     - pf::web::guest::generate_sms_confirmation_page's error reporting
     - pf::web::guest relies on setting a 'guest_pid' session variable instead
       of the login / username or token variables
     - GUEST_TEMPLATE and SPONSOR_TEMPLATE templates changed names to 
       TEMPLATE_EMAIL_GUEST_ACTIVATION and TEMPLATE_EMAIL_SPONSOR_ACTIVATION 
       and moved from pf::email_activation into pf::web::guest
     - pf::web::guest::send_registration_confirmation_email is now
       pf::web::guest::send_template_email
     - new API entry point prepare_email_guest_activation_info and 
       prepare_sponsor_guest_activation_info: these are meant to be overriden
       by custom code to provide more information for email templates
     - pf::web::guest::validate_sponsor_group() has been removed (migrated 
       into authentication modules)
     - pf::web::guest::generate_activation_confirmation_page was renamed and
       changed package, now: pf::web::generate_generic_page. It also changed 
       signature (now more generic).

    - Changes to Web API
    Users with custom code will have to hook on these updated APIs.
     - pf::web::web_node_register now enforces max registered nodes per pid 
       limits. You might want to merge that in your custom code.
     - pf::web::generate_error_page no longer performs the translation 
       itself, it is the burden of the caller to do so (to support format 
       strings)

    - pf::radius API bump to 1.02
    We bumped the version of our pf::radius API. If you want to take advantage
    of the Role-based access control feature you should probably migrate your
    custom authorize() call. Otherwise just bumping the version of your custom
    extension should be fine.

    - API Changes (pf::SNMP and pf::radius)
    The final say of a RADIUS Access-Accept is now in a switch object (through
    returnRadiusAccessAccept()) and no longer in pf::radius' authorize().
    A new smaller indirection layer was introduced in pf::radius to allow 
    extensive rewrite of RADIUS Access-Accept in custom code. Check 
    pf::radius' _shouldRewriteAccessAccept and _rewriteAccessAccept.

    - pf::SNMP API Bump
    We changed the interface to radiusDisconnect. If you use that interface
    in custom code (most, if not all, of you don't) then you'll need to update
    your callers. We are now accepting an attributes hashref instead of the
    accouting session id and username scalars.

o Upgrading from a version prior to 3.2.0:

    - Database schema update
    OpenVAS and billing engine support required database changes. Make sure you
    run the following to update your schema even if you don't use one or both
    of these new features:
    mysql -u root -p pf -v < db/upgrade-3.1.0-3.2.0.sql

    - Configuration changes related to OpenVAS integration
    With the addition of OpenVAS as a scanning engine, we made changes to the
    default configuration. People using nessus scan right now should be 
    careful and test their setup after the upgrade. They should at least set
    their scan.engine to nessus (default is none). Also, if a custom port was
    used, the scan.port parameter should be renamed to scan.nessus_port.

    - Scan configuration changes
     - scan.ssl no longer exists, get rid of it, it never really did anything
       since 1.8.3.
     - scan.nessusclient_file was renamed scan.nessus_clientfile
     - scan.nessusclient_policy was renamed scan.nessus_clientpolicy
     - scan.port was renamed scan.nessus_port

    - Violations changes related to OpenVAS integration
    There was some move in the example violations to add a new one for the 
    OpenVAS integration. Should pay attention to some 
    violations.conf.rpmsave /  violations.conf.rpmnew

    - New pf.conf configuration flag: registration.guests_self_registration
    This parameter allows to enable or disable guest self-registration. It 
    deprecates the previous technique to disable this feature (set modes=).
    It is enabled by default so when upgrading make sure to disable it if you
    don't want to allow self-registered guests.

    - Important changes to the FreeRADIUS integration
    We made some important changes to our FreeRADIUS integration: a fix for
    the random crashes, relocated logging to /var/log/radius/radius.log and a
    2x performance improvement by avoiding superfluous queries. Due to a 
    packaging glitch upgrading does not suffice to get the goodness. To do so:
    # yum install packetfence-freeradius2
    # yum reinstall packetfence-freeradius2
    Note: Remember the --enablerepo=packetfence if you disabled the repo as 
    suggested in the admin guide.
    The re-add your virtual IP in radiusd.conf (if any) and your webservice 
    user password into /etc/raddb/packetfence.pm.
 
    - new trigger types (no more scan type)
    The trigger type "Scan" has been removed to leave place to two new types 
    (Nessus and Openvas). Due to that change, modification to existing 
    violations.conf is required to change all existing "Scan" type to "Nessus".
    You can run the following command that will do the job. Make sure to backup
    your existing violations.conf file.
    /usr/bin/perl -p -i -e "s/Scan::/Nessus::/ig" /usr/local/pf/conf/violations.conf

    - CLI (telnet/ssh) behavior change regarding privileged access
    The feature to detect privileged access when using CLI access has been
    disabled except in the Trapeze module where users are unpriviledged by
    default. See #1370 for more details. Affected modules: most Cisco 
    switches with VoIP enabled and floating network devices, Cisco 3500XL, 
    Cisco ISR 18xx and Cisco WLC 21xx.

    - Cisco Catalyst 3550 MAC-Auth / 802.1X
    We changed the way we perform NAS-Port to ifIndex translation with this 
    release. If you use MAC-Auth (Cisco's MAB or 802.1X) and experience *any*
    regression, please let us know.

    - pfcmd exit status
    Some exit status of pfcmd changed regarding the config sub-command.

o Upgrading from a version prior to 3.1.0:

    - New repository required for RHEL 5 / CentOS 5: EPEL
    Extra Packages for Enterprise Linux (EPEL) is a repository provided by 
    the Fedora project that we now rely upon. RHEL 6 / CentOS 6 users have it
    already installed per installation instructions. Here's how to install it:
    wget http://download.fedoraproject.org/pub/epel/5/i386/epel-release-5-4.noarch.rpm
    rpm -i epel-release-5-4.noarch.rpm

    - rogue DHCP server violation
    The rogue DHCP server violation now needs a trigger in order to work. Make
    sure you have trigger=internal::1100010 under the violation entry. Users
    of packaged versions should have appropriate config upgrade mechanism
    handling the violation file.

    - Changes to rogue DHCP server detection and pfdhcplistener
    A lot of changes were made to the pfdhcplistener daemon. One big change
    is that it will now detect rogue DHCP servers even on your normal VLANs 
    and routed VLANs (given that you forward your DHCP traffic to it). Make 
    sure that your dhcpservers configuration listing all authorized DHCP is 
    up to date.

    - FreeRADIUS configuration changes
    Due to the new SoH feature, you might need to reinstall the PacketFence 
    FreeRADIUS package.
    yum reinstall --enablerepo=PacketFence packetfence-freeradius2

    - Database schema update
    SoH support and the MAC violation improvements required database changes. 
    Make sure you run the following to update your schema:
    mysql -u root -p pf -v < db/upgrade-3.0.2-3.1.0.sql

    - Aruba wireless de-authentication
    Aruba de-authentication now relies on RADIUS Disconnect-Request (RFC3576)
    instead of Telnet. Make sure you have set radiusSecret in your 
    conf/switches.conf and that RFC3576 support is properly enabled in your
    controller's AAA config.

    - Web library API change
    Anyone who customized his web_node_register method will need to update his
    version. _sanitize_and_register() now requires the session to be passed to
    it.

    - iptables marks changed
    Mark 0 is no longer used. Unregistered nodes' packets are now set to mark
    3. It was changed because rules matching mark 0 were matching unmarked 
    packets also. Unless you customized your firewall rules this change should
    be transparent.

    - DHCP Fingerprints loading behavior change
    In order to improve performance, DHCP fingerprints are not re-imported on
    every startup anymore. However updating fingerprints (pfcmd update 
    fingerprints) or reloading fingerprints (pfcmd reload fingerprints) will 
    still do.

    - User-Agent database updated
    We updated our User-Agent database. Some IDs could have changed in the 
    process. Most shouldn't have. The upstream project (HTTP::BrowserDetect) 
    accepted a patch from us to make this smoother in the future.

    - dhcp_dumper.pl addon changes
    Deep and important refactoring of the addon. Output format changed.

    - SNMP traps limit mecanism
    PacketFence can now limits the number of SNMP traps coming from a single
    ifIndex. See pf/conf/documentation.conf under vlan for more infos.

    - dropped jpgraph external library
    We migrated out of jpgraph into a new javascript-based library for our 
    charts and graphs. Source users will have to create a webadmin_cache/ 
    directory in var/. Packaged users won't have to do a thing.

o Upgrading from a version prior to 3.0.3:

    - New dependency
    This version introduces a new perl dependency: NetPacket. If you don't have
    EPEL configured as a repository trying to upgrade might fail. To 
    successfully upgrade make sure you have the EPEL repository enabled.

    - New time format
    We are now using an ISO like format for time, s=seconds, m=minutes, D=days,
    W=weeks, M=months, and Y=years.  Make sure you adjust your configs,
    especially your violations.conf.

o Upgrading from a version prior to 3.0.2:

    - Database schema update
    A new trigger has been added to delete the node useragent when deleting
    a node. Make sure you run:
    mysql -u root -p pf -v < db/upgrade-3.0.1-3.0.2.sql

    - pf.conf configuration changes
     - guests.self_allow_localdomain has been renamed 
       guests_self_registration.allow_localdomain
     - advanced.adjustswitchportvlanscript has been dropped
     - advanced.reevaluate_access_reasons's default value changed

    - Default Firewall Rules Updated
    Review the updated firewall rules (in .rpmnew) if you made changes and
    make sure to integrate changes if you need them. New rules include:
     - Allow incoming DNS on management interface (track production VLANs IPs)

    - Changes to Inline API
    Added a new method to pf::inline. Users with customized pf::inline::custom
    will need to bump the API level to '1.01' after your changes are made (if
    required) to stop PacketFence from complaining about correct API level.

    - Changes to Guest API
     - generate_activation_login_page is now generate_custom_login_page
     - pf::web::guest::auth has been replaced by pf::web::web_user_authenticate
     - pf::web::generate_login_page has been dropped. Use 
       generate_custom_login_page instead.

    - Changes to captive portal Web API
    Authentication objects are now created on every authentication attempt and
    they can return connection specific state to the captive portal. For 
    example a more specific authentication error or additional attributes to be
    recorded inside PacketFence. 
     - pf::web::web_user_authenticate no longer performs form validation. 
       validate_form is the one responsible now. Also it returns an instance
       of the auth::* object after authentication. Users with custom code using
       it will need to update their code.
     - pf::web::validate_form is a new method to validate login forms

    - Changes to authentication modules API
     - $name is now a package global (declared with our) instead of a local 
       variable.
     - authenticate returns only a true or false value. Errors meant for users 
       should be set with $this->_setLastError("string") in authenticate() sub.
     - Some modules will require the import of pf::config. Add to the use 
       section on top: use pf::config qw($FALSE $TRUE);
    Once the migration done, bump $VERSION to 1.10. You will *not* have to do 
    this if you made no customization to the conf/authentication/... files.

    - pfcmd_vlan interface changes
    reevaluateVlan is now called reevaluateAccess and will perform appropriate
    changes for a firewall change too (inline enforcement).

o Upgrading from a version prior to 3.0.1:

    - MySQL pf user rights
    The user pf in the database is missing the execute rights.  Make sure
    you run :
    mysql -u root -p pf -v < db/upgrade-3.0.0-3.0.1.sql

o Upgrading from a version prior to 3.0.0:

    - BACKUP YOUR /usr/local/pf/ BEFORE UPGRADING
    All files in html/user/ will be removed on upgrade (everything is now
    in html/captive-portal/ as you'll see below). This includes templates and 
    remediation pages.

    - Database schema update
    Added support for guest self-registration / management. Also added support
    for Radius accounting. New tables creation. You need to update your schema
    with:
    mysql -u root -p pf -v < db/upgrade-2.2.0-3.0.0.sql

    - pf/vlan/custom.pm and pf/vlan/radius.pm API changes
    Several variables were changed from bareword constants into Readonly 
    constants (to fix #1266). Some of you might need to adjust your 
    customizations to handle this change. Most of you won't need to. If you use
    any of these constants in your customizations:
    WIRELESS_802_1X, WIRELESS_MAC_AUTH, WIRED_802_1X, WIRED_MAC_AUTH, 
    WIRED_SNMP_TRAPS, WIRELESS, WIRED, EAP, UNKNOWN, INLINE, VOIP, NO_VOIP
    Then you need to add a $ symbol in front of the constant's name.
    All of you will need to bump the API level to '1.01' after your changes are
    made (if required) to stop PacketFence from complaining about correct API 
    level.

    - Upgrade helper scripts
    Very basic upgrade scripts for 3.0 were created in addons/upgrade/. See 
    their POD doc for usage information:
    perldoc addons/upgrade/to-3.0-networks.conf.pl 
    perldoc addons/upgrade/to-3.0-pf.conf.pl 
    perldoc addons/upgrade/to-3.0-violations.conf.pl

    - Firewall (iptables) now handled by PacketFence
    Make sure that the iptables generated will not conflict with the rules you
    need for your environment. You can customize the default firewall 
    configuration in conf/iptables.conf. Also make sure that the iptables 
    service is started by your distro by default otherwise you will have 
    unnecessary error messages on PacketFence's startup.

    - Several changes to Apache configuration
    We've externalized repetitive portions in conf/httpd.conf.d/. Make sure to
    re-integrate any customization you've made.

    - violations.conf disable parameter deprecated in favor of enabled
    disable=Y|N is no longer supported. Change with enabled=Y|N.
    A helper upgrade script is provided in addons/upgrade/. See:
    perldoc addons/upgrade/to-3.0-violations.conf.pl

    - 'guest' category required for guest access
    Newly added guest handling requires a 'guest' node category. Users upgrading
    need to create it manually. See Node > Categories under the Web Admin or 
    `pfcmd help nodecategory`.

    - New pf.conf configuration parameter: interface enforcement
    Under the [interface ...] statements a new configuration parameter has been
    added: enforcement. We got rid of the concept of 'modes' in PacketFence and
    enforcement replaces that concept. It is a per interface choice allowing 
    you to run PacketFence in both inline and out-of-band mode at the same 
    time. Users upgrading should probably set enforcement=vlan on all interface
    with type=internal. Run `bin/pfcmd checkup` to validate your configuration.

    - conf/named_vlan.conf moved to conf/named.conf
    People using packages should be automatically updated. Make sure to put
    back any local changes you have made to the file. Others will need to move
    the file. You can do so with:
    mv /usr/local/pf/conf/named_vlan.conf /usr/local/pf/conf/named.conf

    - conf/dhcpd_vlan.conf moved to conf/dhcpd.conf
    People using packages should be automatically updated. Make sure to put
    back any local changes you have made to the file. Others will need to move
    the file. You can do so with:
    mv /usr/local/pf/conf/dhcpd_vlan.conf /usr/local/pf/conf/dhcpd.conf

    - vlan.dhcpd, vlan.named and vlan.radiusd moved under [services]
    These variables are now located under [services] and they have a new 
    default value of enabled. Make sure to remove or migrate the old 
    configuration from your conf/pf.conf.

    - services.httpd, dhcpd, named, radiusd, snmptrapd and snort renamed
    They were all renamed to <name>_binary. Adapt your configuration if 
    required. Most users shouldn't have to.

    - general.caching disabled by default
    A historical and badly understood feature, general caching, has now been
    disabled by default. Previously it only had impacts if the mode was ARP but
    because of the modes removal it needed to be changed to disabled by default.
    Please report any regression introduced by this change.

    - pf.conf's scan.live_tids parameter removed
    This "feature" has been removed because it created more confusion than 
    usefulness. Now every scan trigger ids specified in violations.conf have
    full effect.

    - networks.conf's pf_gateway= renamed next_hop=
    Make sure to update your configuration otherwise you will get warnings on
    startup. At some point in the future pf_gateway will no longer be supported.

    - networks.conf's type change
    isolation and registration keywords are replaced by vlan-isolation and 
    vlan-registration in networks.conf's type parameter. This is done to allow
    the introduction of the inline keyword and avoid confusion between vlan and
    inline enforcement over a network. It's recommended that you update your
    configuration as the old names will be removed in the future. `pfcmd 
    checkup` will warn you about this.

    - pf.conf parameter name and category changes
    Here are the changes:
    - vlan.adjustswitchportvlanscript is now advanced.adjustswitchportvlanscript
    - vlan.adjustswitchportvlanreasons is now advanced.reevaluate_access_reasons
    - ports.redirect is now inline.ports_redirect
    You only need to take action if you are not using the default values.

    - pf.conf's interface type changes
    We added management keyword to replace the confusing managed keyword. Also
    dhcp-listener is accepted in addition to the previously used dhcplistener.
    Use of the managed keyword will issue warnings in `pfcmd checkup`.

    - Dropping support of interface authorizedips
    pf.conf's per interface authorizedips parameter no longer exists. We don't
    belive if was used at all. If you want to achieve the same functionality 
    just edit conf/iptables.conf and add your own rules to allow specific IPs
    in.

    - flip.pl is no more
    Its functionality has been merged into pfcmd_vlan under the -reevaluateVlan
    flag. If you replaced system's flip.pl with your own you would like to know
    that you will need to parse the -reevaluateVlan and -mac aa:bb:cc:dd:ee:ff
    properly.

    - Authentication modules interface change
    All authentication modules (conf/authentication/*) were migrated into
    objects. Please carefully merge any module you were using by comparing
    the .rpmnew version and your version. If you are unsure, replace your
    module with the .rpmnew one and re-apply configuration parameters 
    afterwards.

    - Intrusive changes to Captive Portal
    It is recommended that you redo your customization from scratch instead of 
    trying to adapt it.
    Among other things:
     - Changes to all templates, cgi-bin/ scripts and pf::web core code
     - All remediation URLs have changed from /content/index.php to 
       /content/remediation.php. Make sure to update your conf/violations.conf!
     - All URLs are now clean URLs translated by Apache's mod_rewrite config
     - Default workflow now brings you to the login page (no more registration
       click-through unless you adjust nbregpages in configuration)
     - Default logo changed to packetfence-cp.png (was packetfence.png)
     - Files organization was changed. Anything custom relying on specific paths
       should be updated.
       - html/user/ became html/captive-portal
       - cgi-bin/ -> html/captive-portal/
       - html/user/content/templates/ -> html/captive-portal/templates/
       - html/user/content/violations/ -> html/captive-portal/violations/
       - html/user/content/3rdparty/ -> html/captive-portal/content/

    - Email Activation URL change
    From /activate/<hash> to /activate/email/<hash>

    - Support for Apache prior to version 2.2.0 dropped
    Upgrade your Apache. We don't think it's used by anyone at this point. Let
    us know if you need it back.

    - register-$type.cgi no longer supported
    If you relied on it, we suggest that you migrate your custom code into 
    lib/pf/web/custom.pm or the captive-portal's CGIs.

    - jpgraph external library now included with distribution
    Due to the lack of jpgraph packages, we decided to inline the software 
    instead of building packages for it. This simplifies installation from 
    tarball.
    Jpgraph's installation used to be at 
    /usr/local/pf/html/admin/common/jpgraph/jpgraph-<version> but is now in 
    /usr/local/pf/lib/jpgraph. Users of our packaged versions won't notice the
    change and can safely get rid of the php-jpgraph-packetfence package.

    - jpgraph 1.x support deprecated
    We got rid of the 1.x jpgraph support. It was only required for 
    environments still on PHP4. We don't think it's used by anyone at this 
    point. Let us know if you need it back.

    - Nortal/Avaya ERS Switch module rename
    We changed the naming of some Nortel/Avaya switch modules:
     - Avaya::ERS5500 -> Avaya::ERS5000
     - Avaya::ERS5500_6x -> Avaya::ERS5000_6x
     - Nortel::ERS4500 -> Nortel::ERS4000
     - Nortel::ERS5500 -> Nortel::ERS5000
     - Nortel::ERS5500_6x -> Nortel::ERS5000_6x

    - RADIUS Accounting
    RADIUS is now using SQL to fetch the client configuration.  So, for
    every device that needs to do MAC Authentication (Wired/Wireless) or
    802.1X, you need to add the radiusSecret=YOUR_SECRET to the
    switches.conf entry for that device.  Change YOUR_SECRET with the 
    actual RADIUS secret.

o Upgrading from a version prior to 2.2.1:

    - Cisco port-security + Voice over IP support on 2960, 2970, 3550 and 4500
    Changes (regressions?) in the Cisco 2960 IOS behavior in 12.2(46)SE or 
    greater forced us to change our VoIP handling behavior. If you run such an 
    IOS and have nodes behind the data port of your VoIP you need to upgrade 
    your switch configuration:
    On every PacketFence port with VoIP add:
      switchport port-security maximum 1 vlan voice
      switchport port-security mac-address 0200.010x.xxxx vlan voice
    where xxxxx is the ifIndex of the port under modification. See Network 
    Device Guide for a reminder of port to ifIndex translation for the 2960.

    Above configuration should *not* be applied to IOS earlier than 12.2(46)SE
    otherwise VoIP and/or device authorization will malfunction.

    We think that the above mentionned changes should not be required on other
    models than the 2960. Let us know if you experience otherwise.

    - pf::vlan's $node_info changed
    If you are using custom VLAN assignment code be aware that the $node_info
    hashref is now populated by node_attributes() instead of node_view(). Most
    important fields should still be available in $node_info however if you 
    needed one that is no longer there feel free to call node_view() yourself.
    This was done to reduce the overall latency of RADIUS replies.

o Upgrading from a version prior to 2.2.0:

    - Database schema update
    Related to the easier User-Agent violation system, some tables were 
    dropped and others added. You need to update your schema with:
    mysql -u root -p pf -v < db/upgrade-2.0.0-2.2.0.sql

    - Configuration files location changed from conf/templates/ to conf/
    Please make sure that you move your configuration files appropriately.

    - SSL configuration changes
    SSL Certificate statements are now stored in conf/ssl-certificates.conf.
    Make sure that you configure this file with your certificates correctly.
    This file will not be modified by our package. One less thing to worry 
    about on ugprades.

    - logrotate script installed by default
    Be careful if you done yours by hand. It might conflict with your script.

    - New Captive Portal Network Access Detection technique
    The previous approach to redirect users to the Internet when access was
    enabled never reliably worked so we are introducing a new javascript-based
    technique to do so. This approach involves a couple of clever tricks and 
    some browser-specific adjustments. Please review the differences between 
    your current html/user/content/templates/release.html file and the new 
    html/user/content/templates/release.html.rpmnew file. Also the behavior is
    adjusted by pf.conf's redirtimer, redirecturl and always_use_redirecturl 
    parameters under [trapping] and network_detection_ip under [captive_portal].
    More about this feature can be found in the Administration guide.

    - Apache's automatic performance settings adjustments
    Apache's configuration is now adjusted based on total system memory to
    prevent swapping scenarios with PacketFence. We feel the dynamic 
    configuration should do a good job but feel free to maintain your Apache 
    configuration by hand if you know better.

    - packetfence-freeradius2
    A new package that configures FreeRADIUS is available now. If you upgrade
    DO NOT install it unless you really know what you are doing.

    - clean-up in conf/violations.conf
    We added better examples and reduced the length of some violation names to
    improve user experience especially in the Web Admin. Update your 
    configuration if you want to benefit from those changes.

    - deprecated pf.conf parameters
    registration.queuesize was removed.

    - User-Agent violations rewrite
    If you are using USERAGENT::<id> triggers in your violation configuration,
    you need to updated them. We completely changed the back-end and the IDs
    are now all different. Check in the Web Admin under configuration -> 
    user-agent for the new IDs and the new possibilities.

    - Important problems found in the port-security for the 3Com Switch 4200G
    There is a bug in these switches that make the port-security support in 
    PacketFence flaky. If you use it you should upgrade to a MAC Auth / 802.1X
    configuration.

    - Status unknown of the port-security support for the 3Com SuperStack 4500
    We had problems with this code with the 4200G and since we don't have 
    access to a SS4500 we cannot guarantee that it works. Please get in touch
    with us if you have a SS4500 and can run some tests for us.

    - Behavior change regarding wired MAC-Authentication
    No matter what is connected on the port (ie: VoIP), when a client using 
    MAC-Authentication need to change VLAN, we shut / no shut the port. This
    might affect ongoing Voice over IP calls but is better than the previous 
    behavior were the node was simply left where it was. This is an interim 
    measure before we implement RADIUS Change of Authorzation support (CoA).

    - node lookup changed
    By default we do not update the node lookup module in order to allow local
    customization. However if you want to benefit from the improved node lookup
    script, make sure that you overwrite your existing lib/pf/lookup/node.pm 
    module with the new file (.rpmnew). Be aware that the output of `pfcmd 
    lookup node <mac>` changed so make sure you update your parsing scripts (if
    any). This also affects the Node lookup section of the Web Admin interface.

o Upgrading from a version prior to 2.1.0:

    - You MUST upgrade conf/templates/httpd.conf and 
    conf/templates/named_vlan.conf
    The location of the PID files changed. The templates must reflect this new
    location: var/run/ instead of var/
    Also in conf/templates/named_vlan.conf the configuration directory is 
    var/named instead of var/.
    See the .rpmnew files for the proper configuration.

    - Module versioning for pf::vlan::custom and pf::radius::custom
    We are now relying on module versioning to catch interface changes before
    they hurt the users. PacketFence will generate errors on startup if you 
    have not upgraded your modules' interface and version. The interfaces have
    not changed so all you need to do on upgrade is to add:
        our $VERSION = 1.00;
    to both lib/pf/radius/custom.pm and lib/vlan/custom.pm.

    - Default port bounce duration changed
    To support a variety of Linux desktop operating systems we needed to 
    increase the duration of our port bounce from 2 seconds to 5 seconds. On a
    very busy setup this could have consequences. Either increase the number of
    concurrent threads working (nbtraphandlerthreads under [vlan]) or restore
    the port bounce duration to 5 seconds (bounce_duration under [vlan]).

    - Several Nortel/Avaya module changes
    5520 renamed to 5500, 5520Stacked is no longer necessary, firmware 6.x 
    support for the 5500 series requires you to use module name BayStack5500_6x.
    Just make sure to review your conf/switches.conf so that the config refers
    to proper modules.

    - Removed conf/templates/*.pl captive portal extensions
    This mechanism was removed since the new pf::web::custom mechanism is
    cleaner and less error-prone. Make sure to migrate any custom code you have
    in release.pl, login.pl, enabler.pl, redirect.pl, scan-in-progress.pl, 
    error.pl, status.pl and register.pl to lib/pf/web/custom.pm.

    - pid files changed location
    Previously in var/ they are now in var/run/   

    - New configuration directory for generated configuration: var/conf/
    Changed the location of the generated configuration file from conf/
    to var/conf/.  This will mitigate the fact that people were trying to
    modify the generated files instead of the templates.

    - 'pending' node status now relies on javascript to detect network access
    The HTML meta refresh approach never reliably worked so there's a new 
    javascript technique. If you rely on node status 'pending' in your 
    workflow, please check pf.conf's new captive_portal.network_detection_ip 
    variable and re-test your portal to make sure it still works.

    - Output of node lookup changed (again!)
    The output of `pfcmd lookup node <mac>` changed. Make sure you update your
    parsing scripts (if any). This also affects the Node lookup section of the
    Web Admin interface.

    - pf::SNMP (lib/pf/SNMP.pm) API level bump
    We changed the contract of setAdminStatus() so we bumped the version of 
    pf::SNMP to 2.00. If you use setAdminStatus() in custom code make sure you
    update your calls.

o Upgrading from a version prior to 2.0.1:

    - lib/pf/vlan.pm's fetchVlanForNode interface changed
    If you built a customized version of this method in lib/pf/vlan/custom.pm
    you will need to update it.

    - Meru Controller 3000 now named Meru Controller
    Since our code should work for all Meru Controllers, we renamed the module.
    Meru::MC3000 is now Meru::MC. If you upgrade make sure you update your 
    conf/switches.conf or Configuration -> Switches (in the web admin).

    - Output of node lookup changed
    The output of `pfcmd lookup node <mac>` changed. Make sure you update your
    parsing scripts (if any). This also affects the Node lookup section of the
    Web Admin interface.

o Upgrading from a version prior to 2.0.0:

    - Database schema update
    Several new fields were added. You need to update your schema with:
    mysql -u root -p pf -v < db/upgrade-1.9.0-2.0.0.sql

    - FreeRADIUS module rewritten and renamed
    The FreeRADIUS has been completely re-written from the previous release 
    series. Now, except for the authentication against the PacketFence server
    all the control is centralized in the PacketFence configuration. No more 
    customization required in the FreeRADIUS module! We strongly recommend
    that you carefully migrate to this module and forget about the old one.
    We also changed the name from rlm_perl_packetfence.pl to packetfence.pm so
    update your FreeRADIUS configuration accordingly.

    - /cgi-bin/pdp.cgi moved
    Remote snort probes or other mechanisms relying on the presence of this 
    file should be updated to be /webapi instead. Upgrading each probe's
    packetfence-remote-snort-sensor will take care of this for remote snort 
    probes. All other custom means should be manually upgraded.

    - SOAP handler changed
    The URI of the SOAP handler changed from 
    http://www.packetfence.org/PFEvents to http://www.packetfence.org/PFAPI. To
    better reflect the fact that it is not just an event handling server. You 
    will need to upgrade your remote snort probes with the new PacketFence 
    remote snort sensor RPM or manually change the URI.

    - Output of node lookup changed
    The output of `pfcmd lookup node <mac>` changed. Make sure you update your
    parsing scripts (if any). This also affects the Node lookup section of the
    Web Admin interface.

    - pfcmd_vlan output change
    Output of `pfcmd_vlan` changed dramatically. If you used scripts to 
    automate tasks with pfcmd_vlan and expected particular output, your scripts
    should be updated.

    - pfcmd input and output change
    If you used script to automate tasks relying on the `pfcmd` interface, you
    need to update them. Output of `pfcmd node`, `pfcmd locationhistorymac`, 
    `pfcmd locationhistoryswitch`, `pfcmd violation view all`, `pfcmd 
    switchconfig` and `pfcmd fingerprint view all` also changed.

    - DHCP and DNS server configuration changes
    With previous versions it was recommended to configure DHCP and DNS servers
    manually and instructions were provided to do so on the Administration 
    Guide. Starting with this version it is recommended to use the configuration
    templates and let PacketFence auto-configure the DHCP and DNS servers. 
    Migrating to this new approach is not mandatory but is recommended. To do so
    please follow the "DHCP and DNS Server Configuration (networks.conf)" 
    section of the Administration Guide.

    - lib/pf/vlan.pm interface changed
    If you built a customized version of vlan.pm in lib/pf/vlan/custom.pm be 
    aware that there were a lot of changes. We strongly recommend you rewrite 
    your custom.pm on top of these new changes instead keeping your old.

    - Captive Portal changes
    By default pf::web is no longer exporting it's subroutines. This means that
    all the captive portal scripts in cgi-bin/ will need to be updated to use 
    the full name pf::web::web_node_register() instead of web_node_register().
    If your cgi-bin files are the default ones you don't need to change
    anything. These breaking changes are introduced to allow pf::web::custom to
    redefine any subroutine in pf::web and will allow easier upgrade path for 
    users who need to customize the portal.

    - Violation priority enforcement
    Violation priorities are now properly enforced: 1 means highest priority
    and 10 means lowest priority. Even if documentation said so, before this 
    release, the code enforced it the other way around. This affects what 
    violation is shown on multiple violations (it will favor highest) and has
    most impact when Nessus scanning is used. Since this is a default behavior
    change, you should double check your config!

    - External remediation pages 
    Violations with fully qualified URLs are now handled with new code that 
    uses mod_proxy and mod_rewrite instead of mod_proxy_html. This was done
    because the current implementation is broken out of the box on a CentOS 
    system without manually compiling and installing the mod_proxy_html 
    package. If you used it then reverify all your remediation pages with
    fully qualified URLs as they might be broken now.

    - SMC TS8800M module changes
    A lot of changes were made to this SMC module such that problems occuring
    with the previous module should be resolved now. These fixes also required
    an updated firmware from SMC. Make sure your switch runs at opcode 2.4.5.13
    for the SMC TigerStack 8824M or 8848M to work properly with PacketFence.

    - loadMACintoDB.pl removed
    Dropping loadMACintoDB.pl. Replaced by node import feature see `pfcmd node 
    import` or Node -> Import in the Web Administration interface.

    - connect_and_read.pl and dhcp_dumper moved
    They are now located in addons/.
 
    - deprecated subs
    lib/pf/SNMP.pm's setIsolationVlan, setRegistrationVlan and setNormalVlan 
    are now deprecated and will be removed in the future. Use 
    setVlanByName($ifIndex, $switch_locker_ref, $vlanName) instead. For 
    example: setVlanByName($ifIndex, \%switch_locker, 'guestVlan'); 

o Upgrading from a version prior to 1.9.1:

    - Captive portal using mod_perl
    The captive portal's default mode of operation relies on mod_perl now. 
    The benefit is a tremendous performance gain. If you experience problems 
    with authentication after you upgraded make sure that the cgi file has the
    proper 'use lib' statements to load the authentication modules in conf/. 
    Default configurations should not have any issues.

    - Extreme switches new firmware requirement
    Due to a change in Extreme's code, linkup/linkdown mode now requires at 
    least firmware 12.2. A compatibility layer to support pre-12.2 could be 
    written. Contact us if you are interested.

    - Web Administration interface access control
    Administrators can now give different access levels to users. By default
    all users will be given the admin level rights unless you modify the 
    conf/admin.perm file. See the Administration Guide FAQ for details.

    - pfcmd output change
    pfcmd node edit <mac> ... will no longer output changes made to the node 
    entry. This behavior was due to a side effect rather than a feature and it
    caused some problems so we got rid of it. pf::node::node_modify is also 
    affected.

    - switches.conf: htaccessUser and htaccessPwd deprecated
    Web Services related parameters were added in switches.conf. Because of the
    duplicate functionality we are deprecating the htaccessUser and htaccessPwd
    parameters. Only the Intel Express 460 module is affected. The parameters
    will still work but if you are reading this you should migrate them to the 
    new wsUser, wsPwd and wsTransport parameters.

o Upgrading from a version prior to 1.9.0:

    - Passthrough
    Passthrough is now set to disabled by default. If you need it, make sure
    you re-enable it in your conf/pf.conf. As a reminder, passthrough is the
    mechanism used to allow users trapped in registration or isolation to reach
    certain external URLs or custom violation pages hosted externally. It is 
    not used in a default install.

    - Freeradius 2.x
    We now recommend using freeradius 2.x instead of 1.x for wireless, 802.1x
    or MAC authentication Bypass authentication mechanisms. Freeradius 1.x 
    still works but we are seeing more hang cases with AD 2008, Vista and Win 7.

    - Library update: steps required on manual upgrade
    PacketFence no longer relies on a specific version of the Parse-RecDescent
    library. If you upgraded manually, you should re-generate the precompiled
    grammar by running installer.pl. If you upgraded using the RPM package the
    grammar already comes precompiled.

    - Changes to some OS violations
    Some DHCP fingerprint have been re-labeled to avoid problems with VoIP 
    autodetection. OS::311 is now OS:1102 and OS::315 is now OS::1103. These
    devices (iPhone and HTC Android) are now categorized under Smartphone 
    instead of VoIP phones. Update your configuration accordingly.

    - pfdhcplistener logging in logs/packetfence.log
    We reduced the number of INFO messages that pfdhcplistener was producing
    because it was too verbose. Now only INFORM / OFFER / ACK messages are 
    logged and the fingerprint and node modification messages were 
    consolidated. If you are troubleshooting and need the other messages, make
    sure you increase log verbosity to DEBUG.

    - pfcmd output change
    pfcmd will print "Command not understood. (pfcmd grammar test failed at 
    line 200.)" to STDERR on unrecognized input before showing the usage 
    message. You might have to change your scripts to handle that.

    - Cisco Controller 4400 now named WLC_4400
    To be more consistent, we renamed Cisco::Controller_4400_4_2_130 to 
    Cisco::WLC_4400. If you upgrade make sure you update your conf/switches.conf
    or Configuration -> Switches (in web admin)

    - Output of node lookup changed
    The output of `pfcmd lookup node <mac>` changed. Make sure you update your 
    parsing scripts (if any). This also affects the Node lookup section of the
    Web Admin interface.

    - New run-time perl dependencies Try::Tiny and Readonly::XS (optional but
    will improve performance)

    - New parameter in conf/violations.conf: whitelisted_categories
    Node in a whitelisted category will not be isolated on a given violation.

    - Database change
    A new table and a few fields were added for the new node categorization 
    feature. To upgrade your schema, run:
    mysql -u root -p pf -v < db/upgrade-1.8.6-1.9.0.sql

    - pfsetvlan and conf/switches.conf validation
    If there is a problem in the conf/switches.conf file PacketFence will say 
    so at startup but will still try to run. Before this release, pfsetvlan 
    wouldn't start with a bad config file.

    - Foundry module change
    In order to support port-security some aspects of the Foundry module had
    to change. We are not 100% that the module will still work since we don't
    have the original switch on which linkUp/linkDown support was developped.
    If you experience a regression, please file an issue into our bugtracker.

    - lib/pf/vlan.pm interface changed
    If you built a customized version of vlan.pm in lib/pf/vlan/custom.pm be 
    aware that the parameters expected by vlan_determine_for_node() and 
    custom_getCorrectVlan() changed. Instead of the switch's IP, a switch 
    object (pf::SNMP) is expected. Also, the whole node_info is passed to 
    custom_getCorrectVlan() instead of scalars of node_info's content.

    - Backup script archives locationlog_history records older than a year
    Archives are an SQL dump of the records placed in /root/backup/ by default 
    and never deleted. It will run the first day of each month.

    - Backup script less aggressive about history
    We are now keeping 1 month of locationlog instead of 15 days with the 
    optional database backup script in addons/. Makes more sense for most users.

o Upgrading from a version prior to 1.8.7:

    - No action on wireless deauthentication traps
    PacketFence no longer close locationlog entries based on wireless 
    deauthencation traps. It was causing more problems than anything. See bug
    #880 for details: http://www.packetfence.org/mantis/view.php?id=880

    - Registration login no longer kept in browser session
    We fixed a bug that changes the behavior of the registration login. Before
    if you registered and deregistered while keeping your browser open, you
    would not be presented with the login page if you tried to register again. 
    You would have been automatically authenticated. This is no longer the case.
    You will need to re-authenticate now. You might have relied on that 
    behavior.

o Upgrading from a version prior to 1.8.6:

    - Table format changed
    Migrated tables `configfiles` and `traplog` from type MyISAM to InnoDB. You
    are not required to change the format but if you want, run (at night):  
    mysql> alter table configfile ENGINE = InnoDB;
    mysql> alter table traplog ENGINE = InnoDB;

    - Backup script less aggressive about history
    We are now keeping 15 days of locationlog instead of 2 with the optional 
    database backup script in addons/. Makes more sense for most users.

    - Database schema update
    A new table `locationlog_history` has been added to the database schema. It
    should be useful for people with big locationlog tables. Upgrading your 
    schema is not required but recommended. You can update your schema with:
    mysql -u root -p pf < db/upgrade-1.8.4-1.8.6.sql
    The script migrate-to-locationlog_history.sh in addons/ can help you 
    transition your old records to this new table.

    - Updated conf/ui.conf
    To fix a bug we had to change ui.conf. By default an rpm upgrade will 
    replace ui.conf and save a backup of the previous file to ui.conf.rpmsave.
    If you modified your ui.conf, do not forget to merge your old version with
    this new one.
    
    - New Snort default configuration
    Default configuration for snort changed. Old config can still be found at 
    conf/templates/snort.conf.pre_snort-2.8.

    - Output of pfcmd switchconfig changed
    The output of `pfcmd switchconfig get <ip|all>` changed. Make sure you 
    update your scripts that relies on that output (if any). This also affects 
    the Configuration->Switches section of the Web Admin interface.

    - Fixed an issue with CLI transport for switches/APs: for SSH make sure you
    have 'SSH' and not 'ssh'. Look into the 'Configuration->Switches' or edit
    /usr/local/pf/conf/switches.conf

    - 802.1x module expects 'guest' instead of 'visitor' in node.pid
    We changed the naming of the guest concept from visitor to guest. If you
    allow guests on your network, doublecheck your rlm_perl_packetfence.pl 
    module and align it on your naming (update all to guest or change back to 
    visitor).

o Upgrading from a version prior to 1.8.5:

    - 802.1X freeradius module updated 
    pfcmd_ap.pl's code has been integrated in rlm_perl_packetfence.pl. If you 
    need the performance benefit from this transition, you have two options:
      1) Replace completely your rlm_perl_packetfence.pl with the new one
      2) Migrate your pfcmd_ap.pl manually
         To do so, copy all of pfcmd_ap.pl's code into a sub in 
         rlm_perl_packetfence.pl. Change all the print calls into return calls.
         Remove all exit and make sure you free resources before returning.
    If you don't need the performance improvement, leave things as they are. 
    We will be deprecating the MySQL interface in favor of a better SOAP 
    interface soon.

    - whitelisting MAC addresses is now more consistent across violation types
    Certain types of violation triggers (OS, USERAGENT, VENDORMAC) were not
    honoring the whitelist parameter. The bug is fixed but you might have 
    relied on that behaviour.
    http://www.packetfence.org/mantis/view.php?id=801

    - logging priority now shown in log files
    To improve logging readability, we now include logging priority (ex: DEBUG,
    INFO, WARN, etc.). If you use scripts to parse PacketFence's logs you will
    need to update them.

    - Added new dependencies:
	- perl-LDAP (used to authenticate users trough LDAP during 
	  registration)
	- php-ldap (used to authenticate users connecting to the 
	  Web interface through LDAP)
	- perl-IPC-Cmd (used to generate static routes for registration and
	  isolation routed VLANs)
	- perl-SOAP-Lite (used when receiving alerts from Snort)

    - HUB violation removal
    HUB violations have been removed since they create a lot of false positives.
    http://www.packetfence.org/mantis/view.php?id=793

    - Dynamic uplink fixes
    In certain cases, PacketFence took action on switches where dynamic uplinks
    couldn't be found. The bug is fixed but you might have relied on that 
    behaviour.
    http://www.packetfence.org/mantis/view.php?id=795
    http://www.packetfence.org/mantis/view.php?id=809

    - Source of Correct/Normal VLAN changed
    Correct/Normal VLAN no longer comes from the database's node entry but from
    switches.conf. This is a modified behavior when returning the correct (aka 
    normal) VLAN (in custom_getCorrectVlan). This behavior is redefined by most
    users in lib/pf/vlan/custom.pm (or conf/pfsetvlan.pm in 1.7.x) so it should
    not have any impact for most of you. However, if you relied on the node 
    entry specifying which VLAN is the normal VLAN, this is no longer the case. 
    Now, the correct/normal VLAN is defined by the normalVlan variable in the 
    switch's entry or the default entry in switches.conf. This makes more sense
    for most new installs.


o Upgrading from a version prior to 1.8.4:

    There was no upgrade-specific documentation done prior to 1.8.5.

    - Database schema
    Always make sure that your database schema is up to date. See if upgrade 
    scripts are available in db/.
<|MERGE_RESOLUTION|>--- conflicted
+++ resolved
@@ -5,7 +5,6 @@
 Notes on upgrading from an older release
 ----------------------------------------
 
-<<<<<<< HEAD
 o Upgrading from a version prior to <nextRelease>:
 
     - Upgrade helper scripts
@@ -33,7 +32,7 @@
     to import custom configuration from /etc/raddb to pf/raddb.  Note that
     we now generates radiusd.conf, eap.conf, and sql.conf based on templates in
     conf/.
-=======
+
 o Upgrading from a version prior to 3.5.0:
 
     - Nessus scan XMLRPC
@@ -42,7 +41,6 @@
     nessus_clientfile in pf.conf.
     scan.nessus_clientfile parameter has also been dropped so make sure to adapt
     your configuration accordingly.
->>>>>>> 2aa1ec43
 
 o Upgrading from a version prior to 3.3.0:
 
